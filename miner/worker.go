--- conflicted
+++ resolved
@@ -149,18 +149,11 @@
 	}
 
 	var gasLimit uint64
-<<<<<<< HEAD
 	chainExtra := params.GetExtra(w.chainConfig)
 	if chainExtra.IsCortina(timestamp) {
-		gasLimit = params.CortinaGasLimit
+		gasLimit = cortina.GasLimit
 	} else if chainExtra.IsApricotPhase1(timestamp) {
-		gasLimit = params.ApricotPhase1GasLimit
-=======
-	if w.chainConfig.IsCortina(timestamp) {
-		gasLimit = cortina.GasLimit
-	} else if w.chainConfig.IsApricotPhase1(timestamp) {
 		gasLimit = ap1.GasLimit
->>>>>>> 0cdf88ee
 	} else {
 		// The gas limit is set in phase1 to [ap1.GasLimit] because the ceiling
 		// and floor were set to the same value such that the gas limit
@@ -169,11 +162,11 @@
 		gasLimit = core.CalcGasLimit(parent.GasUsed, parent.GasLimit, ap1.GasLimit, ap1.GasLimit)
 	}
 
-	extra, err := header.ExtraPrefix(w.chainConfig, parent, timestamp)
+	extra, err := header.ExtraPrefix(chainExtra, parent, timestamp)
 	if err != nil {
 		return nil, fmt.Errorf("failed to calculate new extra prefix: %w", err)
 	}
-	baseFee, err := header.BaseFee(w.chainConfig, parent, timestamp)
+	baseFee, err := header.BaseFee(chainExtra, parent, timestamp)
 	if err != nil {
 		return nil, fmt.Errorf("failed to calculate new base fee: %w", err)
 	}
