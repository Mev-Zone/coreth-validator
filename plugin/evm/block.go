--- conflicted
+++ resolved
@@ -126,13 +126,7 @@
 
 	batchChainsAndInputs := make(map[ids.ID]*atomic.Requests)
 
-<<<<<<< HEAD
-	// Save the accepted atomic transaction
-	txs := []*Tx{tx}
-	if err := vm.atomicTxRepository.Write(b.Height(), txs); err != nil {
-=======
 	if err := vm.atomicTxRepository.Write(b.Height(), b.atomicTxs); err != nil {
->>>>>>> 1631844e
 		return err
 	}
 
