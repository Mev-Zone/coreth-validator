--- conflicted
+++ resolved
@@ -23,13 +23,10 @@
 	DebugAPIEnabled    bool `json:"debug-api-enabled"`
 	Web3APIEnabled     bool `json:"web3-api-enabled"`
 
-<<<<<<< HEAD
 	// Eth Settings
 	LocalTxsEnabled bool `json:"local-txs-enabled"`
-=======
 	APIMaxDuration      int64 `json:"api-max-duration"`
 	MaxBlocksPerRequest int64 `json:"api-max-blocks-per-request"`
->>>>>>> b92d2475
 
 	ParsingError error
 }
