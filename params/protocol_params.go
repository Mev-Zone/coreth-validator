// (c) 2019-2020, Ava Labs, Inc.
//
// This file is a derived work, based on the go-ethereum library whose original
// notices appear below.
//
// It is distributed under a license compatible with the licensing terms of the
// original code from which it is derived.
//
// Much love to the original authors for their work.
// **********
// Copyright 2015 The go-ethereum Authors
// This file is part of the go-ethereum library.
//
// The go-ethereum library is free software: you can redistribute it and/or modify
// it under the terms of the GNU Lesser General Public License as published by
// the Free Software Foundation, either version 3 of the License, or
// (at your option) any later version.
//
// The go-ethereum library is distributed in the hope that it will be useful,
// but WITHOUT ANY WARRANTY; without even the implied warranty of
// MERCHANTABILITY or FITNESS FOR A PARTICULAR PURPOSE. See the
// GNU Lesser General Public License for more details.
//
// You should have received a copy of the GNU Lesser General Public License
// along with the go-ethereum library. If not, see <http://www.gnu.org/licenses/>.

package params

import (
	"math/big"

	"github.com/ava-labs/libevm/common"
)

const (
<<<<<<< HEAD
	GenesisGasLimit uint64 = 4712388 // Gas limit of the Genesis block.

=======
	GasLimitBoundDivisor uint64 = 1024               // The bound divisor of the gas limit, used in update calculations.
	MinGasLimit          uint64 = 5000               // Minimum the gas limit may ever be.
	MaxGasLimit          uint64 = 0x7fffffffffffffff // Maximum the gas limit (2^63-1).
	GenesisGasLimit      uint64 = 4712388            // Gas limit of the Genesis block.
	PayBidTxGasLimit     uint64 = 25000              // Gas limit of the PayBidTx in the types.BidArgs.

	// Note: MaximumExtraDataSize has been reduced to 32 in Geth, but is kept the same in Coreth for
	// backwards compatibility.
	MaximumExtraDataSize  uint64 = 64    // Maximum size extra data may be after Genesis.
>>>>>>> 6fd8f57d
	ExpByteGas            uint64 = 10    // Times ceil(log256(exponent)) for the EXP instruction.
	SloadGas              uint64 = 50    // Multiplied by the number of 32-byte words that are copied (round up) for any *COPY operation and added.
	CallValueTransferGas  uint64 = 9000  // Paid for CALL when the value transfer is non-zero.
	CallNewAccountGas     uint64 = 25000 // Paid for CALL when the destination address didn't exist prior.
	TxGas                 uint64 = 21000 // Per transaction not creating a contract. NOTE: Not payable on data of calls between transactions.
	TxGasContractCreation uint64 = 53000 // Per transaction that creates a contract. NOTE: Not payable on data of calls between transactions.
	TxDataZeroGas         uint64 = 4     // Per byte of data attached to a transaction that equals zero. NOTE: Not payable on data of calls between transactions.
	QuadCoeffDiv          uint64 = 512   // Divisor for the quadratic particle of the memory cost equation.
	LogDataGas            uint64 = 8     // Per byte in a LOG* operation's data.
	CallStipend           uint64 = 2300  // Free gas given at beginning of call.

	Keccak256Gas     uint64 = 30 // Once per KECCAK256 operation.
	Keccak256WordGas uint64 = 6  // Once per word of the KECCAK256 operation's data.
	InitCodeWordGas  uint64 = 2  // Once per word of the init code when creating a contract.

	SstoreSetGas    uint64 = 20000 // Once per SSTORE operation.
	SstoreResetGas  uint64 = 5000  // Once per SSTORE operation if the zeroness changes from zero.
	SstoreClearGas  uint64 = 5000  // Once per SSTORE operation if the zeroness doesn't change.
	SstoreRefundGas uint64 = 15000 // Once per SSTORE operation if the zeroness changes to zero.

	NetSstoreNoopGas  uint64 = 200   // Once per SSTORE operation if the value doesn't change.
	NetSstoreInitGas  uint64 = 20000 // Once per SSTORE operation from clean zero.
	NetSstoreCleanGas uint64 = 5000  // Once per SSTORE operation from clean non-zero.
	NetSstoreDirtyGas uint64 = 200   // Once per SSTORE operation from dirty.

	NetSstoreClearRefund      uint64 = 15000 // Once per SSTORE operation for clearing an originally existing storage slot
	NetSstoreResetRefund      uint64 = 4800  // Once per SSTORE operation for resetting to the original non-zero value
	NetSstoreResetClearRefund uint64 = 19800 // Once per SSTORE operation for resetting to the original zero value

	SstoreSentryGasEIP2200            uint64 = 2300  // Minimum gas required to be present for an SSTORE call, not consumed
	SstoreSetGasEIP2200               uint64 = 20000 // Once per SSTORE operation from clean zero to non-zero
	SstoreResetGasEIP2200             uint64 = 5000  // Once per SSTORE operation from clean non-zero to something else
	SstoreClearsScheduleRefundEIP2200 uint64 = 15000 // Once per SSTORE operation for clearing an originally existing storage slot

	ColdAccountAccessCostEIP2929 = uint64(2600) // COLD_ACCOUNT_ACCESS_COST
	ColdSloadCostEIP2929         = uint64(2100) // COLD_SLOAD_COST
	WarmStorageReadCostEIP2929   = uint64(100)  // WARM_STORAGE_READ_COST

	// In EIP-2200: SstoreResetGas was 5000.
	// In EIP-2929: SstoreResetGas was changed to '5000 - COLD_SLOAD_COST'.
	// In EIP-3529: SSTORE_CLEARS_SCHEDULE is defined as SSTORE_RESET_GAS + ACCESS_LIST_STORAGE_KEY_COST
	// Which becomes: 5000 - 2100 + 1900 = 4800
	SstoreClearsScheduleRefundEIP3529 uint64 = SstoreResetGasEIP2200 - ColdSloadCostEIP2929 + TxAccessListStorageKeyGas

	JumpdestGas   uint64 = 1     // Once per JUMPDEST operation.
	EpochDuration uint64 = 30000 // Duration between proof-of-work epochs.

	CreateDataGas         uint64 = 200   //
	CallCreateDepth       uint64 = 1024  // Maximum depth of call/create stack.
	ExpGas                uint64 = 10    // Once per EXP instruction
	LogGas                uint64 = 375   // Per LOG* operation.
	CopyGas               uint64 = 3     //
	StackLimit            uint64 = 1024  // Maximum size of VM stack allowed.
	TierStepGas           uint64 = 0     // Once per operation, for a selection of them.
	LogTopicGas           uint64 = 375   // Multiplied by the * of the LOG*, per LOG transaction. e.g. LOG0 incurs 0 * c_txLogTopicGas, LOG4 incurs 4 * c_txLogTopicGas.
	CreateGas             uint64 = 32000 // Once per CREATE operation & contract-creation transaction.
	Create2Gas            uint64 = 32000 // Once per CREATE2 operation
	SelfdestructRefundGas uint64 = 24000 // Refunded following a selfdestruct operation.
	MemoryGas             uint64 = 3     // Times the address of the (highest referenced byte in memory + 1). NOTE: referencing happens on read, write and in instructions such as RETURN and CALL.

	TxDataNonZeroGasFrontier  uint64 = 68   // Per byte of data attached to a transaction that is not equal to zero. NOTE: Not payable on data of calls between transactions.
	TxDataNonZeroGasEIP2028   uint64 = 16   // Per byte of non zero data attached to a transaction after EIP 2028 (part in Istanbul)
	TxAccessListAddressGas    uint64 = 2400 // Per address specified in EIP 2930 access list
	TxAccessListStorageKeyGas uint64 = 1900 // Per storage key specified in EIP 2930 access list

	// These have been changed during the course of the chain
	CallGasFrontier              uint64 = 40  // Once per CALL operation & message call transaction.
	CallGasEIP150                uint64 = 700 // Static portion of gas for CALL-derivates after EIP 150 (Tangerine)
	BalanceGasFrontier           uint64 = 20  // The cost of a BALANCE operation
	BalanceGasEIP150             uint64 = 400 // The cost of a BALANCE operation after Tangerine
	BalanceGasEIP1884            uint64 = 700 // The cost of a BALANCE operation after EIP 1884 (part of Istanbul)
	ExtcodeSizeGasFrontier       uint64 = 20  // Cost of EXTCODESIZE before EIP 150 (Tangerine)
	ExtcodeSizeGasEIP150         uint64 = 700 // Cost of EXTCODESIZE after EIP 150 (Tangerine)
	SloadGasFrontier             uint64 = 50
	SloadGasEIP150               uint64 = 200
	SloadGasEIP1884              uint64 = 800  // Cost of SLOAD after EIP 1884 (part of Istanbul)
	SloadGasEIP2200              uint64 = 800  // Cost of SLOAD after EIP 2200 (part of Istanbul)
	ExtcodeHashGasConstantinople uint64 = 400  // Cost of EXTCODEHASH (introduced in Constantinople)
	ExtcodeHashGasEIP1884        uint64 = 700  // Cost of EXTCODEHASH after EIP 1884 (part in Istanbul)
	SelfdestructGasEIP150        uint64 = 5000 // Cost of SELFDESTRUCT post EIP 150 (Tangerine)

	// EXP has a dynamic portion depending on the size of the exponent
	ExpByteFrontier uint64 = 10 // was set to 10 in Frontier
	ExpByteEIP158   uint64 = 50 // was raised to 50 during Eip158 (Spurious Dragon)

	// Extcodecopy has a dynamic AND a static cost. This represents only the
	// static portion of the gas. It was changed during EIP 150 (Tangerine)
	ExtcodeCopyBaseFrontier uint64 = 20
	ExtcodeCopyBaseEIP150   uint64 = 700

	// CreateBySelfdestructGas is used when the refunded account is one that does
	// not exist. This logic is similar to call.
	// Introduced in Tangerine Whistle (Eip 150)
	CreateBySelfdestructGas uint64 = 25000

	MaxCodeSize     = 24576           // Maximum bytecode to permit for a contract
	MaxInitCodeSize = 2 * MaxCodeSize // Maximum initcode to permit in a creation transaction and create instructions

	// Precompiled contract gas prices

	EcrecoverGas        uint64 = 3000 // Elliptic curve sender recovery gas price
	Sha256BaseGas       uint64 = 60   // Base price for a SHA256 operation
	Sha256PerWordGas    uint64 = 12   // Per-word price for a SHA256 operation
	Ripemd160BaseGas    uint64 = 600  // Base price for a RIPEMD160 operation
	Ripemd160PerWordGas uint64 = 120  // Per-word price for a RIPEMD160 operation
	IdentityBaseGas     uint64 = 15   // Base price for a data copy operation
	IdentityPerWordGas  uint64 = 3    // Per-work price for a data copy operation

	Bn256AddGasByzantium             uint64 = 500    // Byzantium gas needed for an elliptic curve addition
	Bn256AddGasIstanbul              uint64 = 150    // Gas needed for an elliptic curve addition
	Bn256ScalarMulGasByzantium       uint64 = 40000  // Byzantium gas needed for an elliptic curve scalar multiplication
	Bn256ScalarMulGasIstanbul        uint64 = 6000   // Gas needed for an elliptic curve scalar multiplication
	Bn256PairingBaseGasByzantium     uint64 = 100000 // Byzantium base price for an elliptic curve pairing check
	Bn256PairingBaseGasIstanbul      uint64 = 45000  // Base price for an elliptic curve pairing check
	Bn256PairingPerPointGasByzantium uint64 = 80000  // Byzantium per-point price for an elliptic curve pairing check
	Bn256PairingPerPointGasIstanbul  uint64 = 34000  // Per-point price for an elliptic curve pairing check

	Bls12381G1AddGas          uint64 = 600    // Price for BLS12-381 elliptic curve G1 point addition
	Bls12381G1MulGas          uint64 = 12000  // Price for BLS12-381 elliptic curve G1 point scalar multiplication
	Bls12381G2AddGas          uint64 = 4500   // Price for BLS12-381 elliptic curve G2 point addition
	Bls12381G2MulGas          uint64 = 55000  // Price for BLS12-381 elliptic curve G2 point scalar multiplication
	Bls12381PairingBaseGas    uint64 = 115000 // Base gas price for BLS12-381 elliptic curve pairing check
	Bls12381PairingPerPairGas uint64 = 23000  // Per-point pair gas price for BLS12-381 elliptic curve pairing check
	Bls12381MapG1Gas          uint64 = 5500   // Gas price for BLS12-381 mapping field element to G1 operation
	Bls12381MapG2Gas          uint64 = 110000 // Gas price for BLS12-381 mapping field element to G2 operation

	// The Refund Quotient is the cap on how much of the used gas can be refunded. Before EIP-3529,
	// up to half the consumed gas could be refunded. Redefined as 1/5th in EIP-3529
	RefundQuotient        uint64 = 2
	RefundQuotientEIP3529 uint64 = 5

	BlobTxBytesPerFieldElement         = 32      // Size in bytes of a field element
	BlobTxFieldElementsPerBlob         = 4096    // Number of field elements stored in a single data blob
	BlobTxBlobGasPerBlob               = 1 << 17 // Gas consumption of a single data blob (== blob byte size)
	BlobTxMinBlobGasprice              = 1       // Minimum gas price for data blobs
	BlobTxBlobGaspriceUpdateFraction   = 3338477 // Controls the maximum rate of change for blob gas price
	BlobTxPointEvaluationPrecompileGas = 50000   // Gas price for the point evaluation precompile.

	BlobTxTargetBlobGasPerBlock = 3 * BlobTxBlobGasPerBlob // Target consumable blob gas for data blobs per block (for 1559-like pricing)
	MaxBlobGasPerBlock          = 6 * BlobTxBlobGasPerBlob // Maximum consumable blob gas for data blobs per block
)

const (
	// Avalanche Stateful Precompile Params
	// Gas price for native asset balance lookup. Based on the cost of an SLOAD operation since native
	// asset balances are kept in state storage.
	AssetBalanceApricot uint64 = 2100
	// Gas price for native asset call. This gas price reflects the additional work done for the native
	// asset transfer itself, which is a write to state storage. The cost of creating a new account and
	// normal value transfer is assessed separately from this cost.
	AssetCallApricot uint64 = 20000
)

// Gas discount table for BLS12-381 G1 and G2 multi exponentiation operations
var Bls12381MultiExpDiscountTable = [128]uint64{1200, 888, 764, 641, 594, 547, 500, 453, 438, 423, 408, 394, 379, 364, 349, 334, 330, 326, 322, 318, 314, 310, 306, 302, 298, 294, 289, 285, 281, 277, 273, 269, 268, 266, 265, 263, 262, 260, 259, 257, 256, 254, 253, 251, 250, 248, 247, 245, 244, 242, 241, 239, 238, 236, 235, 233, 232, 231, 229, 228, 226, 225, 223, 222, 221, 220, 219, 219, 218, 217, 216, 216, 215, 214, 213, 213, 212, 211, 211, 210, 209, 208, 208, 207, 206, 205, 205, 204, 203, 202, 202, 201, 200, 199, 199, 198, 197, 196, 196, 195, 194, 193, 193, 192, 191, 191, 190, 189, 188, 188, 187, 186, 185, 185, 184, 183, 182, 182, 181, 180, 179, 179, 178, 177, 176, 176, 175, 174}

var (
	DifficultyBoundDivisor = big.NewInt(2048)   // The bound divisor of the difficulty, used in the update calculations.
	GenesisDifficulty      = big.NewInt(131072) // Difficulty of the Genesis block.
	MinimumDifficulty      = big.NewInt(131072) // The minimum that the difficulty may ever be.
	DurationLimit          = big.NewInt(13)     // The decision boundary on the blocktime duration used to determine whether difficulty should go up or not.

	// BeaconRootsStorageAddress is the address where historical beacon roots are stored as per EIP-4788
	BeaconRootsStorageAddress = common.HexToAddress("0x000F3df6D732807Ef1319fB7B8bB8522d0Beac02")
	// SystemAddress is where the system-transaction is sent from as per EIP-4788
	SystemAddress common.Address = common.HexToAddress("0xfffffffffffffffffffffffffffffffffffffffe")
)<|MERGE_RESOLUTION|>--- conflicted
+++ resolved
@@ -33,20 +33,8 @@
 )
 
 const (
-<<<<<<< HEAD
 	GenesisGasLimit uint64 = 4712388 // Gas limit of the Genesis block.
-
-=======
-	GasLimitBoundDivisor uint64 = 1024               // The bound divisor of the gas limit, used in update calculations.
-	MinGasLimit          uint64 = 5000               // Minimum the gas limit may ever be.
-	MaxGasLimit          uint64 = 0x7fffffffffffffff // Maximum the gas limit (2^63-1).
-	GenesisGasLimit      uint64 = 4712388            // Gas limit of the Genesis block.
-	PayBidTxGasLimit     uint64 = 25000              // Gas limit of the PayBidTx in the types.BidArgs.
-
-	// Note: MaximumExtraDataSize has been reduced to 32 in Geth, but is kept the same in Coreth for
-	// backwards compatibility.
-	MaximumExtraDataSize  uint64 = 64    // Maximum size extra data may be after Genesis.
->>>>>>> 6fd8f57d
+  PayBidTxGasLimit     uint64 = 25000              // Gas limit of the PayBidTx in the types.BidArgs.
 	ExpByteGas            uint64 = 10    // Times ceil(log256(exponent)) for the EXP instruction.
 	SloadGas              uint64 = 50    // Multiplied by the number of 32-byte words that are copied (round up) for any *COPY operation and added.
 	CallValueTransferGas  uint64 = 9000  // Paid for CALL when the value transfer is non-zero.
