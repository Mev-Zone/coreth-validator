--- conflicted
+++ resolved
@@ -9,12 +9,8 @@
 
 	"github.com/ava-labs/avalanchego/vms/components/gas"
 	"github.com/ava-labs/coreth/core/types"
-	"github.com/ava-labs/coreth/params"
-<<<<<<< HEAD
 	"github.com/ava-labs/coreth/params/extras"
-=======
 	"github.com/ava-labs/coreth/plugin/evm/upgrade/acp176"
->>>>>>> cfb1d9b8
 	"github.com/ava-labs/coreth/plugin/evm/upgrade/ap3"
 	"github.com/ava-labs/coreth/plugin/evm/upgrade/ap4"
 	"github.com/ava-labs/coreth/plugin/evm/upgrade/ap5"
@@ -36,7 +32,7 @@
 	}{
 		{
 			name:     "ap2",
-			upgrades: params.GetExtra(params.TestApricotPhase2Config).NetworkUpgrades,
+			upgrades: extras.TestApricotPhase2Config.NetworkUpgrades,
 			want:     nil,
 			wantErr:  nil,
 		},
@@ -53,7 +49,7 @@
 		},
 		{
 			name:     "ap3_genesis_block",
-			upgrades: params.GetExtra(params.TestApricotPhase3Config).NetworkUpgrades,
+			upgrades: extras.TestApricotPhase3Config.NetworkUpgrades,
 			parent: &types.Header{
 				Number: big.NewInt(0),
 			},
@@ -61,7 +57,7 @@
 		},
 		{
 			name:     "ap3_invalid_fee_window",
-			upgrades: params.GetExtra(params.TestApricotPhase3Config).NetworkUpgrades,
+			upgrades: extras.TestApricotPhase3Config.NetworkUpgrades,
 			parent: &types.Header{
 				Number: big.NewInt(1),
 			},
@@ -69,7 +65,7 @@
 		},
 		{
 			name:     "ap3_invalid_timestamp",
-			upgrades: params.GetExtra(params.TestApricotPhase3Config).NetworkUpgrades,
+			upgrades: extras.TestApricotPhase3Config.NetworkUpgrades,
 			parent: &types.Header{
 				Number: big.NewInt(1),
 				Time:   1,
@@ -80,7 +76,7 @@
 		},
 		{
 			name:     "ap3_no_change",
-			upgrades: params.GetExtra(params.TestApricotPhase3Config).NetworkUpgrades,
+			upgrades: extras.TestApricotPhase3Config.NetworkUpgrades,
 			parent: &types.Header{
 				Number:  big.NewInt(1),
 				GasUsed: ap3.TargetGas - ap3.IntrinsicBlockGas,
@@ -93,7 +89,7 @@
 		},
 		{
 			name:     "ap3_small_decrease",
-			upgrades: params.GetExtra(params.TestApricotPhase3Config).NetworkUpgrades,
+			upgrades: extras.TestApricotPhase3Config.NetworkUpgrades,
 			parent: &types.Header{
 				Number:  big.NewInt(1),
 				Extra:   (&ap3.Window{}).Bytes(),
@@ -116,7 +112,7 @@
 		},
 		{
 			name:     "ap3_large_decrease",
-			upgrades: params.GetExtra(params.TestApricotPhase3Config).NetworkUpgrades,
+			upgrades: extras.TestApricotPhase3Config.NetworkUpgrades,
 			parent: &types.Header{
 				Number:  big.NewInt(1),
 				Extra:   (&ap3.Window{}).Bytes(),
@@ -140,7 +136,7 @@
 		},
 		{
 			name:     "ap3_increase",
-			upgrades: params.GetExtra(params.TestApricotPhase3Config).NetworkUpgrades,
+			upgrades: extras.TestApricotPhase3Config.NetworkUpgrades,
 			parent: &types.Header{
 				Number:  big.NewInt(1),
 				GasUsed: 2 * ap3.TargetGas,
@@ -164,7 +160,7 @@
 		},
 		{
 			name:     "ap3_big_1_not_modified",
-			upgrades: params.GetExtra(params.TestApricotPhase3Config).NetworkUpgrades,
+			upgrades: extras.TestApricotPhase3Config.NetworkUpgrades,
 			parent: &types.Header{
 				Number:  big.NewInt(1),
 				GasUsed: 1,
@@ -176,7 +172,7 @@
 		},
 		{
 			name:     "ap4_genesis_block",
-			upgrades: params.GetExtra(params.TestApricotPhase4Config).NetworkUpgrades,
+			upgrades: extras.TestApricotPhase4Config.NetworkUpgrades,
 			parent: &types.Header{
 				Number: big.NewInt(0),
 			},
@@ -184,19 +180,13 @@
 		},
 		{
 			name:     "ap4_decrease",
-			upgrades: params.GetExtra(params.TestApricotPhase4Config).NetworkUpgrades,
-			parent: &types.Header{
-<<<<<<< HEAD
-				Number:  big.NewInt(1),
-				Extra:   feeWindowBytes(ap3.Window{}),
+			upgrades: extras.TestApricotPhase4Config.NetworkUpgrades,
+			parent: &types.Header{
+				Number:  big.NewInt(1),
+				Extra:   (&ap3.Window{}).Bytes(),
 				BaseFee: big.NewInt(ap4.MaxBaseFee),
 			},
 			parentExtra: &types.HeaderExtra{
-=======
-				Number:       big.NewInt(1),
-				Extra:        (&ap3.Window{}).Bytes(),
-				BaseFee:      big.NewInt(ap4.MaxBaseFee),
->>>>>>> cfb1d9b8
 				BlockGasCost: big.NewInt(ap4.MinBlockGasCost),
 			},
 			timestamp: 1,
@@ -216,21 +206,14 @@
 		},
 		{
 			name:     "ap4_increase",
-			upgrades: params.GetExtra(params.TestApricotPhase4Config).NetworkUpgrades,
-			parent: &types.Header{
-<<<<<<< HEAD
+			upgrades: extras.TestApricotPhase4Config.NetworkUpgrades,
+			parent: &types.Header{
 				Number:  big.NewInt(1),
 				GasUsed: ap3.TargetGas,
-				Extra:   feeWindowBytes(ap3.Window{}),
+				Extra:   (&ap3.Window{}).Bytes(),
 				BaseFee: big.NewInt(ap4.MinBaseFee),
 			},
 			parentExtra: &types.HeaderExtra{
-=======
-				Number:         big.NewInt(1),
-				GasUsed:        ap3.TargetGas,
-				Extra:          (&ap3.Window{}).Bytes(),
-				BaseFee:        big.NewInt(ap4.MinBaseFee),
->>>>>>> cfb1d9b8
 				ExtDataGasUsed: big.NewInt(ap3.TargetGas),
 				BlockGasCost:   big.NewInt(ap4.MinBlockGasCost),
 			},
@@ -251,7 +234,7 @@
 		},
 		{
 			name:     "ap5_genesis_block",
-			upgrades: params.GetExtra(params.TestApricotPhase5Config).NetworkUpgrades,
+			upgrades: extras.TestApricotPhase5Config.NetworkUpgrades,
 			parent: &types.Header{
 				Number: big.NewInt(0),
 			},
@@ -259,7 +242,7 @@
 		},
 		{
 			name:     "ap5_decrease",
-			upgrades: params.GetExtra(params.TestApricotPhase5Config).NetworkUpgrades,
+			upgrades: extras.TestApricotPhase5Config.NetworkUpgrades,
 			parent: &types.Header{
 				Number:  big.NewInt(1),
 				Extra:   (&ap3.Window{}).Bytes(),
@@ -282,21 +265,14 @@
 		},
 		{
 			name:     "ap5_increase",
-			upgrades: params.GetExtra(params.TestApricotPhase5Config).NetworkUpgrades,
-			parent: &types.Header{
-<<<<<<< HEAD
+			upgrades: extras.TestApricotPhase5Config.NetworkUpgrades,
+			parent: &types.Header{
 				Number:  big.NewInt(1),
 				GasUsed: ap5.TargetGas,
-				Extra:   feeWindowBytes(ap3.Window{}),
+				Extra:   (&ap3.Window{}).Bytes(),
 				BaseFee: big.NewInt(ap4.MinBaseFee),
 			},
 			parentExtra: &types.HeaderExtra{
-=======
-				Number:         big.NewInt(1),
-				GasUsed:        ap5.TargetGas,
-				Extra:          (&ap3.Window{}).Bytes(),
-				BaseFee:        big.NewInt(ap4.MinBaseFee),
->>>>>>> cfb1d9b8
 				ExtDataGasUsed: big.NewInt(ap5.TargetGas),
 			},
 			timestamp: 1,
@@ -316,7 +292,7 @@
 		},
 		{
 			name:     "etna_genesis_block",
-			upgrades: params.GetExtra(params.TestEtnaChainConfig).NetworkUpgrades,
+			upgrades: extras.TestEtnaChainConfig.NetworkUpgrades,
 			parent: &types.Header{
 				Number: big.NewInt(0),
 			},
@@ -324,21 +300,14 @@
 		},
 		{
 			name:     "etna_increase",
-			upgrades: params.GetExtra(params.TestEtnaChainConfig).NetworkUpgrades,
-			parent: &types.Header{
-<<<<<<< HEAD
+			upgrades: extras.TestEtnaChainConfig.NetworkUpgrades,
+			parent: &types.Header{
 				Number:  big.NewInt(1),
 				GasUsed: ap5.TargetGas,
-				Extra:   feeWindowBytes(ap3.Window{}),
+				Extra:   (&ap3.Window{}).Bytes(),
 				BaseFee: big.NewInt(etna.MinBaseFee),
 			},
 			parentExtra: &types.HeaderExtra{
-=======
-				Number:         big.NewInt(1),
-				GasUsed:        ap5.TargetGas,
-				Extra:          (&ap3.Window{}).Bytes(),
-				BaseFee:        big.NewInt(etna.MinBaseFee),
->>>>>>> cfb1d9b8
 				ExtDataGasUsed: big.NewInt(ap5.TargetGas),
 			},
 			timestamp: 1,
@@ -358,7 +327,7 @@
 		},
 		{
 			name:     "fortuna_invalid_timestamp",
-			upgrades: params.TestFortunaChainConfig.NetworkUpgrades,
+			upgrades: extras.TestFortunaChainConfig.NetworkUpgrades,
 			parent: &types.Header{
 				Number: big.NewInt(1),
 				Time:   1,
@@ -369,7 +338,7 @@
 		},
 		{
 			name: "fortuna_first_block",
-			upgrades: params.NetworkUpgrades{
+			upgrades: extras.NetworkUpgrades{
 				FortunaTimestamp: utils.NewUint64(1),
 			},
 			parent: &types.Header{
@@ -380,7 +349,7 @@
 		},
 		{
 			name:     "fortuna_genesis_block",
-			upgrades: params.TestFortunaChainConfig.NetworkUpgrades,
+			upgrades: extras.TestFortunaChainConfig.NetworkUpgrades,
 			parent: &types.Header{
 				Number: big.NewInt(0),
 			},
@@ -388,7 +357,7 @@
 		},
 		{
 			name:     "fortuna_invalid_fee_state",
-			upgrades: params.TestFortunaChainConfig.NetworkUpgrades,
+			upgrades: extras.TestFortunaChainConfig.NetworkUpgrades,
 			parent: &types.Header{
 				Number: big.NewInt(1),
 				Extra:  make([]byte, acp176.StateSize-1),
@@ -397,7 +366,7 @@
 		},
 		{
 			name:     "fortuna_current",
-			upgrades: params.TestFortunaChainConfig.NetworkUpgrades,
+			upgrades: extras.TestFortunaChainConfig.NetworkUpgrades,
 			parent: &types.Header{
 				Number: big.NewInt(1),
 				Extra: (&acp176.State{
@@ -411,7 +380,7 @@
 		},
 		{
 			name:     "fortuna_decrease",
-			upgrades: params.TestFortunaChainConfig.NetworkUpgrades,
+			upgrades: extras.TestFortunaChainConfig.NetworkUpgrades,
 			parent: &types.Header{
 				Number: big.NewInt(1),
 				Extra: (&acp176.State{
@@ -456,7 +425,7 @@
 	}{
 		{
 			name:     "ap3",
-			upgrades: params.GetExtra(params.TestApricotPhase3Config).NetworkUpgrades,
+			upgrades: extras.TestApricotPhase3Config.NetworkUpgrades,
 			parent: &types.Header{
 				Number:  big.NewInt(1),
 				Extra:   (&ap3.Window{}).Bytes(),
@@ -479,7 +448,7 @@
 		},
 		{
 			name:     "ap3_not_scheduled",
-			upgrades: params.GetExtra(params.TestApricotPhase2Config).NetworkUpgrades,
+			upgrades: extras.TestApricotPhase2Config.NetworkUpgrades,
 			wantErr:  errEstimateBaseFeeWithoutActivation,
 		},
 	}
