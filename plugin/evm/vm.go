--- conflicted
+++ resolved
@@ -207,11 +207,7 @@
 	// Continuous Profiler
 	profiler profiler.ContinuousProfiler
 
-<<<<<<< HEAD
-	atomicTrie types2.AtomicTrie
-=======
 	bootstrapped bool
->>>>>>> a4d6e2b0
 }
 
 func (vm *VM) Connected(nodeID ids.ShortID) error {
