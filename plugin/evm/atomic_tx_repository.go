// (c) 2020-2021, Ava Labs, Inc.
//
// This file is a derived work, based on the go-ethereum library whose original
// notices appear below.
//
// It is distributed under a license compatible with the licensing terms of the
// original code from which it is derived.
//
// Much love to the original authors for their work.
// **********
// Copyright 2019 The go-ethereum Authors
// This file is part of the go-ethereum library.
//
// The go-ethereum library is free software: you can redistribute it and/or modify
// it under the terms of the GNU Lesser General Public License as published by
// the Free Software Foundation, either version 3 of the License, or
// (at your option) any later version.
//
// The go-ethereum library is distributed in the hope that it will be useful,
// but WITHOUT ANY WARRANTY; without even the implied warranty of
// MERCHANTABILITY or FITNESS FOR A PARTICULAR PURPOSE. See the
// GNU Lesser General Public License for more details.
//
// You should have received a copy of the GNU Lesser General Public License
// along with the go-ethereum library. If not, see <http://www.gnu.org/licenses/>.
package evm

import (
	"encoding/binary"
	"fmt"
	"time"

	"github.com/ethereum/go-ethereum/log"

	"github.com/ava-labs/avalanchego/codec"
	"github.com/ava-labs/avalanchego/database"
	"github.com/ava-labs/avalanchego/database/prefixdb"
	"github.com/ava-labs/avalanchego/ids"
	"github.com/ava-labs/avalanchego/utils/wrappers"
)

var (
<<<<<<< HEAD
	atomicTxIDDBPrefix = []byte("atomicTxDB")
=======
	atomicTxIDDBPrefix     = []byte("atomicTxDB")
	atomicHeightTxDBPrefix = []byte("atomicHeightTxDB")
	maxIndexedHeightKey    = []byte("maxIndexedAtomicTxHeight")
>>>>>>> 57e92e65
)

// AtomicTxRepository defines an entity that manages storage and indexing of
// atomic transactions
type AtomicTxRepository interface {
<<<<<<< HEAD
	GetByTxID(txID ids.ID) (*Tx, uint64, error)
	ParseTxBytes(bytes []byte) (*Tx, error)
	Write(height uint64, txs []*Tx) error
	Iterate() database.Iterator
=======
	Initialize(apricotPhase5Height uint64) error
	GetByTxID(txID ids.ID) (*Tx, uint64, error)
	GetByHeight(height uint64) ([]*Tx, error)
	Write(height uint64, txs []*Tx) error
	IterateByTxID() database.Iterator
	IterateByHeight([]byte) database.Iterator
>>>>>>> 57e92e65
}

// atomicTxRepository is a prefixdb implementation of the AtomicTxRepository interface
type atomicTxRepository struct {
	// [acceptedAtomicTxDB] maintains an index of [txID] => [height]+[atomic tx] for all accepted atomic txs.
	acceptedAtomicTxDB database.Database
<<<<<<< HEAD
	codec              codec.Manager
=======

	// [acceptedAtomicTxByHeightDB] maintains an index of [height] => [atomic txs] for all accepted block heights.
	acceptedAtomicTxByHeightDB database.Database

	// Only used to store [maxIndexedHeightKey]
	db database.Database

	// Use this codec for serializing
	codec codec.Manager
>>>>>>> 57e92e65
}

func NewAtomicTxRepository(db database.Database, codec codec.Manager) AtomicTxRepository {
	acceptedAtomicTxDB := prefixdb.New(atomicTxIDDBPrefix, db)
<<<<<<< HEAD

	return &atomicTxRepository{
		acceptedAtomicTxDB: acceptedAtomicTxDB,
		codec:              codec,
	}
}

=======
	acceptedAtomicTxByHeightDB := prefixdb.New(atomicHeightTxDBPrefix, db)

	return &atomicTxRepository{
		acceptedAtomicTxDB:         acceptedAtomicTxDB,
		acceptedAtomicTxByHeightDB: acceptedAtomicTxByHeightDB,
		codec:                      codec,
		db:                         db,
	}
}

func (a *atomicTxRepository) Initialize(apricotPhase5Height uint64) error {
	startTime := time.Now()
	indexHeight := uint64(0)
	exists, indexHeight, err := a.getIndexHeight()
	if err != nil {
		return nil
	}
	if exists {
		log.Info("updating atomic tx repository height index", "lastHeight", indexHeight)
	} else {
		log.Info("initialising atomic tx repository height index for the first time")
	}

	txIndexed, txSkipped := 0, 0
	iter := a.acceptedAtomicTxDB.NewIterator()
	defer iter.Release()

	// Keep track of the max height we have seen
	newMaxHeight := indexHeight

	// Remember which heights we processed so we can read existing txs if we encounter the same height twice.
	seenHeights := make(map[uint64]struct{})
	lastLogTime := startTime

	// Keep track of the size of pending writes to be committed
	approxCommitBytes := make(map[uint64]int)
	totalApproxCommitBytes := 0
	commitSizeCap := 10 * 1024 * 1024

	for iter.Next() {
		// Periodically log progress
		if time.Since(lastLogTime) > 15*time.Second {
			log.Info("updating tx repository height index", "indexed", txIndexed, "skipped", txSkipped)
			lastLogTime = time.Now()
		}

		// iter.Value() consists of [height packed as uint64] + [tx serialized as packed []byte]
		heightBytes := iter.Value()[:wrappers.LongLen]
		height := binary.BigEndian.Uint64(heightBytes)
		if height < indexHeight {
			txSkipped++
			continue
		}

		// Get the tx iter is pointing to, len(txs) == 1 is expected here.
		txBytes := iter.Value()[wrappers.LongLen+wrappers.IntLen:]
		txs, err := ExtractAtomicTxs(txBytes, false, a.codec)
		if err != nil {
			return err
		}

		// Past apricotPhase5 we allow multiple txs per block
		// This ensures that we keep the memory footprint low
		// by not storing block heights for blocks prior
		if height >= apricotPhase5Height {
			// If this height is already processed, get existing txs for that height.
			if _, exists := seenHeights[height]; exists {
				existingTxs, err := a.GetByHeight(height)
				if err != nil {
					return err
				}
				txs = append(existingTxs, txs...)
			}
			seenHeights[height] = struct{}{}
		}

		txsBytes, err := a.codec.Marshal(codecVersion, txs)
		if err != nil {
			return err
		}
		if err := a.acceptedAtomicTxByHeightDB.Put(heightBytes, txsBytes); err != nil {
			return err
		}
		approxCommitBytes[height] = len(txBytes)
		totalApproxCommitBytes += len(txBytes)

		// call commitFn to write to underlying DB if needed
		if commitFn != nil && totalApproxCommitBytes > commitSizeCap {
			if err := commitFn(); err != nil {
				return err
			}
			approxCommitBytes = make(map[uint64]int)
			totalApproxCommitBytes = 0
		}

		// update max height if necessary
		if height > newMaxHeight {
			newMaxHeight = height
		}
		txIndexed++
	}

	newMaxHeightBytes := make([]byte, wrappers.LongLen)
	binary.BigEndian.PutUint64(newMaxHeightBytes, newMaxHeight)
	if err := a.db.Put(maxIndexedHeightKey, newMaxHeightBytes); err != nil {
		return err
	}
	if commitFn != nil {
		if err := commitFn(); err != nil {
			return err
		}
	}

	log.Info("initialized atomic tx repository", "indexHeight", indexHeight, "maxHeight", newMaxHeight, "duration", time.Since(startTime), "txIndexed", txIndexed, "txSkipped", txSkipped)
	return nil
}

func (a *atomicTxRepository) getIndexHeight() (bool, uint64, error) {
	exists, err := a.db.Has(maxIndexedHeightKey)
	if err != nil {
		return false, 0, err
	}
	if !exists {
		return exists, 0, nil
	}

	indexHeightBytes, err := a.db.Get(maxIndexedHeightKey)
	if err != nil {
		return exists, 0, err
	}
	if len(indexHeightBytes) != wrappers.LongLen {
		return exists, 0, fmt.Errorf("unexpected length for indexHeightBytes %d", len(indexHeightBytes))
	}
	indexHeight := binary.BigEndian.Uint64(indexHeightBytes)
	return exists, indexHeight, nil
}

>>>>>>> 57e92e65
// GetByTxID queries [acceptedAtomicTxDB] for the [txID], parses a [*Tx] object
// if an entry is found, and returns it with the block height the atomic tx it
// represents was accepted on, along with an optional error.
func (a *atomicTxRepository) GetByTxID(txID ids.ID) (*Tx, uint64, error) {
	indexedTxBytes, err := a.acceptedAtomicTxDB.Get(txID[:])
	if err != nil {
		return nil, 0, err
	}

	if len(indexedTxBytes) < wrappers.LongLen {
		return nil, 0, fmt.Errorf("acceptedAtomicTxDB entry too short: %d", len(indexedTxBytes))
	}

	// value is stored as [height]+[tx bytes], decompose with a packer.
	packer := wrappers.Packer{Bytes: indexedTxBytes}
	height := packer.UnpackLong()
	txBytes := packer.UnpackBytes()
	txs, err := ExtractAtomicTxs(txBytes, false, a.codec)
	if err != nil {
		return nil, 0, err
	}
	if len(txs) != 1 {
		return nil, 0, fmt.Errorf("unexpected len for ExtractAtomicTxs return value %d", len(txs))
	}

	return txs[0], height, nil
}

<<<<<<< HEAD
// ParseTxBytes parses [bytes] to a [*Tx] object using the codec provided to the
// atomicTxRepository.
func (a *atomicTxRepository) ParseTxBytes(bytes []byte) (*Tx, error) {
	if len(bytes) < wrappers.LongLen {
		return nil, fmt.Errorf("bytes too short to parse atomic tx: %d", len(bytes))
	}

	tx := &Tx{}
	if _, err := a.codec.Unmarshal(bytes, tx); err != nil {
		return nil, fmt.Errorf("problem parsing atomic tx from db: %w", err)
	}
	if err := tx.Sign(a.codec, nil); err != nil {
		return nil, fmt.Errorf("problem initializing atomic tx from db: %w", err)
	}

	return tx, nil
=======
// GetByHeight returns all atomic txs processed on block at [height].
func (a *atomicTxRepository) GetByHeight(height uint64) ([]*Tx, error) {
	heightBytes := make([]byte, wrappers.LongLen)
	binary.BigEndian.PutUint64(heightBytes, height)

	txsBytes, err := a.acceptedAtomicTxByHeightDB.Get(heightBytes)
	if err != nil {
		return nil, err
	}
	return ExtractAtomicTxs(txsBytes, true, a.codec)
>>>>>>> 57e92e65
}

// Write updates indexes maintained on atomic txs, so they can be queried
// by txID or height. This method must be called only once per height,
// and [txs] must include all atomic txs for the block accepted at the
// corresponding height.
func (a *atomicTxRepository) Write(height uint64, txs []*Tx) error {
	heightBytes := make([]byte, wrappers.LongLen)
	binary.BigEndian.PutUint64(heightBytes, height)

	for _, tx := range txs {
		txBytes, err := a.codec.Marshal(codecVersion, tx)
		if err != nil {
			return err
		}

		// map txID => [height]+[tx bytes]
		heightTxPacker := wrappers.Packer{Bytes: make([]byte, wrappers.LongLen+wrappers.IntLen+len(txBytes))}
		heightTxPacker.PackLong(height)
		heightTxPacker.PackBytes(txBytes)
		txID := tx.ID()

		if err := a.acceptedAtomicTxDB.Put(txID[:], heightTxPacker.Bytes); err != nil {
			return err
		}
	}
<<<<<<< HEAD
	return nil
}

func (a *atomicTxRepository) Iterate() database.Iterator {
	return a.acceptedAtomicTxDB.NewIterator()
}
=======

	txsBytes, err := a.codec.Marshal(codecVersion, txs)
	if err != nil {
		return err
	}
	if err := a.acceptedAtomicTxByHeightDB.Put(heightBytes, txsBytes); err != nil {
		return err
	}
>>>>>>> 57e92e65

	return a.db.Put(maxIndexedHeightKey, heightBytes)
}

func (a *atomicTxRepository) IterateByTxID() database.Iterator {
	return a.acceptedAtomicTxDB.NewIterator()
}

func (a *atomicTxRepository) IterateByHeight(heightBytes []byte) database.Iterator {
	return a.acceptedAtomicTxByHeightDB.NewIteratorWithStart(heightBytes)
}<|MERGE_RESOLUTION|>--- conflicted
+++ resolved
@@ -40,40 +40,26 @@
 )
 
 var (
-<<<<<<< HEAD
-	atomicTxIDDBPrefix = []byte("atomicTxDB")
-=======
 	atomicTxIDDBPrefix     = []byte("atomicTxDB")
 	atomicHeightTxDBPrefix = []byte("atomicHeightTxDB")
 	maxIndexedHeightKey    = []byte("maxIndexedAtomicTxHeight")
->>>>>>> 57e92e65
 )
 
 // AtomicTxRepository defines an entity that manages storage and indexing of
 // atomic transactions
 type AtomicTxRepository interface {
-<<<<<<< HEAD
-	GetByTxID(txID ids.ID) (*Tx, uint64, error)
-	ParseTxBytes(bytes []byte) (*Tx, error)
-	Write(height uint64, txs []*Tx) error
-	Iterate() database.Iterator
-=======
 	Initialize(apricotPhase5Height uint64) error
 	GetByTxID(txID ids.ID) (*Tx, uint64, error)
 	GetByHeight(height uint64) ([]*Tx, error)
 	Write(height uint64, txs []*Tx) error
 	IterateByTxID() database.Iterator
 	IterateByHeight([]byte) database.Iterator
->>>>>>> 57e92e65
 }
 
 // atomicTxRepository is a prefixdb implementation of the AtomicTxRepository interface
 type atomicTxRepository struct {
 	// [acceptedAtomicTxDB] maintains an index of [txID] => [height]+[atomic tx] for all accepted atomic txs.
 	acceptedAtomicTxDB database.Database
-<<<<<<< HEAD
-	codec              codec.Manager
-=======
 
 	// [acceptedAtomicTxByHeightDB] maintains an index of [height] => [atomic txs] for all accepted block heights.
 	acceptedAtomicTxByHeightDB database.Database
@@ -83,20 +69,10 @@
 
 	// Use this codec for serializing
 	codec codec.Manager
->>>>>>> 57e92e65
 }
 
 func NewAtomicTxRepository(db database.Database, codec codec.Manager) AtomicTxRepository {
 	acceptedAtomicTxDB := prefixdb.New(atomicTxIDDBPrefix, db)
-<<<<<<< HEAD
-
-	return &atomicTxRepository{
-		acceptedAtomicTxDB: acceptedAtomicTxDB,
-		codec:              codec,
-	}
-}
-
-=======
 	acceptedAtomicTxByHeightDB := prefixdb.New(atomicHeightTxDBPrefix, db)
 
 	return &atomicTxRepository{
@@ -234,7 +210,6 @@
 	return exists, indexHeight, nil
 }
 
->>>>>>> 57e92e65
 // GetByTxID queries [acceptedAtomicTxDB] for the [txID], parses a [*Tx] object
 // if an entry is found, and returns it with the block height the atomic tx it
 // represents was accepted on, along with an optional error.
@@ -263,24 +238,6 @@
 	return txs[0], height, nil
 }
 
-<<<<<<< HEAD
-// ParseTxBytes parses [bytes] to a [*Tx] object using the codec provided to the
-// atomicTxRepository.
-func (a *atomicTxRepository) ParseTxBytes(bytes []byte) (*Tx, error) {
-	if len(bytes) < wrappers.LongLen {
-		return nil, fmt.Errorf("bytes too short to parse atomic tx: %d", len(bytes))
-	}
-
-	tx := &Tx{}
-	if _, err := a.codec.Unmarshal(bytes, tx); err != nil {
-		return nil, fmt.Errorf("problem parsing atomic tx from db: %w", err)
-	}
-	if err := tx.Sign(a.codec, nil); err != nil {
-		return nil, fmt.Errorf("problem initializing atomic tx from db: %w", err)
-	}
-
-	return tx, nil
-=======
 // GetByHeight returns all atomic txs processed on block at [height].
 func (a *atomicTxRepository) GetByHeight(height uint64) ([]*Tx, error) {
 	heightBytes := make([]byte, wrappers.LongLen)
@@ -291,7 +248,6 @@
 		return nil, err
 	}
 	return ExtractAtomicTxs(txsBytes, true, a.codec)
->>>>>>> 57e92e65
 }
 
 // Write updates indexes maintained on atomic txs, so they can be queried
@@ -318,14 +274,6 @@
 			return err
 		}
 	}
-<<<<<<< HEAD
-	return nil
-}
-
-func (a *atomicTxRepository) Iterate() database.Iterator {
-	return a.acceptedAtomicTxDB.NewIterator()
-}
-=======
 
 	txsBytes, err := a.codec.Marshal(codecVersion, txs)
 	if err != nil {
@@ -334,7 +282,6 @@
 	if err := a.acceptedAtomicTxByHeightDB.Put(heightBytes, txsBytes); err != nil {
 		return err
 	}
->>>>>>> 57e92e65
 
 	return a.db.Put(maxIndexedHeightKey, heightBytes)
 }
