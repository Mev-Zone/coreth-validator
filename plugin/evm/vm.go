// Copyright (C) 2019-2025, Ava Labs, Inc. All rights reserved.
// See the file LICENSE for licensing terms.

package evm

import (
	"context"
	"encoding/json"
	"errors"
	"fmt"
	"io"
	"math/big"
	"net/http"
	"os"
	"path/filepath"
	"strings"
	"sync"
	"time"

	"github.com/ava-labs/avalanchego/cache/metercacher"
	"github.com/ava-labs/avalanchego/network/p2p"
	"github.com/ava-labs/avalanchego/network/p2p/acp118"
	"github.com/ava-labs/coreth/network"
	"github.com/ava-labs/coreth/plugin/evm/customrawdb"
	"github.com/ava-labs/coreth/plugin/evm/extension"
	"github.com/ava-labs/coreth/plugin/evm/gossip"
	"github.com/ava-labs/coreth/plugin/evm/vmerrors"
	"github.com/ava-labs/firewood-go-ethhash/ffi"
	"github.com/prometheus/client_golang/prometheus"

	avalanchegoprometheus "github.com/ava-labs/avalanchego/vms/evm/metrics/prometheus"
	"github.com/ava-labs/coreth/consensus/dummy"
	"github.com/ava-labs/coreth/constants"
	"github.com/ava-labs/coreth/core"
	"github.com/ava-labs/coreth/core/txpool"
	"github.com/ava-labs/coreth/eth"
	"github.com/ava-labs/coreth/eth/ethconfig"
	"github.com/ava-labs/coreth/miner"
	"github.com/ava-labs/coreth/node"
	"github.com/ava-labs/coreth/params"
	"github.com/ava-labs/coreth/params/extras"
	"github.com/ava-labs/coreth/plugin/evm/config"
	corethlog "github.com/ava-labs/coreth/plugin/evm/log"
	"github.com/ava-labs/coreth/plugin/evm/message"
	"github.com/ava-labs/coreth/plugin/evm/upgrade/acp176"
	vmsync "github.com/ava-labs/coreth/sync/vm"
	"github.com/ava-labs/coreth/triedb/hashdb"

	"github.com/ava-labs/libevm/core/rawdb"
	"github.com/ava-labs/libevm/core/types"
	"github.com/ava-labs/libevm/metrics"
	ethparams "github.com/ava-labs/libevm/params"
	"github.com/ava-labs/libevm/triedb"

	warpcontract "github.com/ava-labs/coreth/precompile/contracts/warp"
	"github.com/ava-labs/coreth/precompile/precompileconfig"
	"github.com/ava-labs/coreth/rpc"
	statesyncclient "github.com/ava-labs/coreth/sync/client"
	"github.com/ava-labs/coreth/sync/client/stats"
	"github.com/ava-labs/coreth/sync/handlers"
	handlerstats "github.com/ava-labs/coreth/sync/handlers/stats"
	utilsrpc "github.com/ava-labs/coreth/utils/rpc"
	"github.com/ava-labs/coreth/warp"

	"github.com/ava-labs/libevm/common"
	"github.com/ava-labs/libevm/ethdb"
	"github.com/ava-labs/libevm/log"
	"github.com/ava-labs/libevm/rlp"

	"github.com/ava-labs/avalanchego/cache/lru"
	"github.com/ava-labs/avalanchego/codec"
	"github.com/ava-labs/avalanchego/database"
	"github.com/ava-labs/avalanchego/database/versiondb"
	"github.com/ava-labs/avalanchego/ids"
	avalanchegossip "github.com/ava-labs/avalanchego/network/p2p/gossip"
	"github.com/ava-labs/avalanchego/snow"
	"github.com/ava-labs/avalanchego/snow/consensus/snowman"
	commonEng "github.com/ava-labs/avalanchego/snow/engine/common"
	"github.com/ava-labs/avalanchego/snow/engine/snowman/block"
	avalancheUtils "github.com/ava-labs/avalanchego/utils"
	"github.com/ava-labs/avalanchego/utils/perms"
	"github.com/ava-labs/avalanchego/utils/profiler"
	"github.com/ava-labs/avalanchego/utils/timer/mockable"
	"github.com/ava-labs/avalanchego/utils/units"
	"github.com/ava-labs/avalanchego/vms/components/chain"
	"github.com/ava-labs/avalanchego/vms/components/gas"

	// Force-load tracer engine to trigger registration
	//
	// We must import this package (not referenced elsewhere) so that the native "callTracer"
	// is added to a map of client-accessible tracers. In geth, this is done
	// inside of cmd/geth.
	_ "github.com/ava-labs/libevm/eth/tracers/js"
	_ "github.com/ava-labs/libevm/eth/tracers/native"

	// Force-load precompiles to trigger registration
	_ "github.com/ava-labs/coreth/precompile/registry"
)

var (
	_ block.ChainVM                      = (*VM)(nil)
	_ block.BuildBlockWithContextChainVM = (*VM)(nil)
	_ block.StateSyncableVM              = (*VM)(nil)
	_ statesyncclient.EthBlockParser     = (*VM)(nil)
	_ vmsync.BlockAcceptor               = (*VM)(nil)
)

const (
	// Max time from current time allowed for blocks, before they're considered future blocks
	// and fail verification
	maxFutureBlockTime = 10 * time.Second

	secpCacheSize          = 1024
	decidedCacheSize       = 10 * units.MiB
	missingCacheSize       = 50
	unverifiedCacheSize    = 5 * units.MiB
	bytesToIDCacheSize     = 5 * units.MiB
	warpSignatureCacheSize = 500

	// Prefixes for metrics gatherers
	ethMetricsPrefix        = "eth"
	sdkMetricsPrefix        = "sdk"
	chainStateMetricsPrefix = "chain_state"
)

// Define the API endpoints for the VM
const (
	adminEndpoint        = "/admin"
	ethRPCEndpoint       = "/rpc"
	ethWSEndpoint        = "/ws"
	ethTxGossipNamespace = "eth_tx_gossip"
)

var (
	// Set last accepted key to be longer than the keys used to store accepted block IDs.
	lastAcceptedKey = []byte("last_accepted_key")
	acceptedPrefix  = []byte("snowman_accepted")
	metadataPrefix  = []byte("metadata")
	warpPrefix      = []byte("warp")
	ethDBPrefix     = []byte("ethdb")
)

var (
	errInvalidBlock                  = errors.New("invalid block")
	errInvalidNonce                  = errors.New("invalid nonce")
	errUnclesUnsupported             = errors.New("uncles unsupported")
	errNilBaseFeeApricotPhase3       = errors.New("nil base fee is invalid after apricotPhase3")
	errNilBlockGasCostApricotPhase4  = errors.New("nil blockGasCost is invalid after apricotPhase4")
	errInvalidHeaderPredicateResults = errors.New("invalid header predicate results")
	errInitializingLogger            = errors.New("failed to initialize logger")
	errShuttingDownVM                = errors.New("shutting down VM")
)

var originalStderr *os.File

// legacyApiNames maps pre geth v1.10.20 api names to their updated counterparts.
// used in attachEthService for backward configuration compatibility.
var legacyApiNames = map[string]string{
	"internal-public-eth":              "internal-eth",
	"internal-public-blockchain":       "internal-blockchain",
	"internal-public-transaction-pool": "internal-transaction",
	"internal-public-tx-pool":          "internal-tx-pool",
	"internal-public-debug":            "internal-debug",
	"internal-private-debug":           "internal-debug",
	"internal-public-account":          "internal-account",
	"internal-private-personal":        "internal-personal",

	"public-eth":        "eth",
	"public-eth-filter": "eth-filter",
	"private-admin":     "admin",
	"public-debug":      "debug",
	"private-debug":     "debug",
}

func init() {
	// Preserve [os.Stderr] prior to the call in plugin/main.go to plugin.Serve(...).
	// Preserving the log level allows us to update the root handler while writing to the original
	// [os.Stderr] that is being piped through to the logger via the rpcchainvm.
	originalStderr = os.Stderr
}

// VM implements the snowman.ChainVM interface
type VM struct {
	ctx *snow.Context
	// [cancel] may be nil until [snow.NormalOp] starts
	cancel context.CancelFunc
	// *chain.State helps to implement the VM interface by wrapping blocks
	// with an efficient caching layer.
	*chain.State

	config config.Config

	chainID     *big.Int
	genesisHash common.Hash
	chainConfig *params.ChainConfig
	ethConfig   ethconfig.Config

	// Extension Points
	extensionConfig *extension.Config

	// pointers to eth constructs
	eth        *eth.Ethereum
	txPool     *txpool.TxPool
	blockChain *core.BlockChain
	miner      *miner.Miner

	// [versiondb] is the VM's current versioned database
	versiondb *versiondb.Database

	// [db] is the VM's current database
	db database.Database

	// metadataDB is used to store one off keys.
	metadataDB database.Database

	// [chaindb] is the database supplied to the Ethereum backend
	chaindb ethdb.Database

	// [acceptedBlockDB] is the database to store the last accepted
	// block.
	acceptedBlockDB database.Database

	// [warpDB] is used to store warp message signatures
	// set to a prefixDB with the prefix [warpPrefix]
	warpDB database.Database

	// builderLock is used to synchronize access to the block builder,
	// as it is uninitialized at first and is only initialized when onNormalOperationsStarted is called.
	builderLock sync.Mutex
	builder     *blockBuilder

	clock *mockable.Clock

	shutdownChan chan struct{}
	shutdownWg   sync.WaitGroup

	// Continuous Profiler
	profiler profiler.ContinuousProfiler

	network.Network
	networkCodec codec.Manager

	// Metrics
	sdkMetrics *prometheus.Registry

	bootstrapped avalancheUtils.Atomic[bool]
	IsPlugin     bool

	stateSyncDone chan struct{}

	logger corethlog.Logger
	// State sync server and client
	vmsync.Server
	vmsync.Client

	// Avalanche Warp Messaging backend
	// Used to serve BLS signatures of warp messages over RPC
	warpBackend warp.Backend

	// Initialize only sets these if nil so they can be overridden in tests
	ethTxGossipHandler p2p.Handler
	ethTxPushGossiper  avalancheUtils.Atomic[*avalanchegossip.PushGossiper[*GossipEthTx]]
	ethTxPullGossiper  avalanchegossip.Gossiper

	chainAlias string
	// RPC handlers (should be stopped before closing chaindb)
	rpcHandlers []interface{ Stop() }
}

// Initialize implements the snowman.ChainVM interface
func (vm *VM) Initialize(
	_ context.Context,
	chainCtx *snow.Context,
	db database.Database,
	genesisBytes []byte,
	_ []byte,
	configBytes []byte,
	_ []*commonEng.Fx,
	appSender commonEng.AppSender,
) error {
	if err := vm.extensionConfig.Validate(); err != nil {
		return fmt.Errorf("failed to validate extension config: %w", err)
	}

	vm.clock = vm.extensionConfig.Clock

	vm.config.SetDefaults(defaultTxPoolConfig)
	if len(configBytes) > 0 {
		if err := json.Unmarshal(configBytes, &vm.config); err != nil {
			return fmt.Errorf("failed to unmarshal config %s: %w", string(configBytes), err)
		}
	}
	vm.ctx = chainCtx

	if err := vm.config.Validate(vm.ctx.NetworkID); err != nil {
		return err
	}
	// We should deprecate config flags as the first thing, before we do anything else
	// because this can set old flags to new flags. log the message after we have
	// initialized the logger.
	deprecateMsg := vm.config.Deprecate()

	// Create logger
	alias, err := vm.ctx.BCLookup.PrimaryAlias(vm.ctx.ChainID)
	if err != nil {
		// fallback to ChainID string instead of erroring
		alias = vm.ctx.ChainID.String()
	}
	vm.chainAlias = alias

	var writer io.Writer = vm.ctx.Log
	if vm.IsPlugin {
		writer = originalStderr
	}

	corethLogger, err := corethlog.InitLogger(vm.chainAlias, vm.config.LogLevel, vm.config.LogJSONFormat, writer)
	if err != nil {
		return fmt.Errorf("%w: %w ", errInitializingLogger, err)
	}
	vm.logger = corethLogger

	log.Info("Initializing Coreth VM", "Version", Version, "libevm version", ethparams.LibEVMVersion, "Config", vm.config)

	if deprecateMsg != "" {
		log.Warn("Deprecation Warning", "msg", deprecateMsg)
	}

	// Enable debug-level metrics that might impact runtime performance
	metrics.EnabledExpensive = vm.config.MetricsExpensiveEnabled

	vm.shutdownChan = make(chan struct{}, 1)

	if err := vm.initializeMetrics(); err != nil {
		return fmt.Errorf("failed to initialize metrics: %w", err)
	}

	// Initialize the database
	if err := vm.initializeDBs(db); err != nil {
		return fmt.Errorf("failed to initialize databases: %w", err)
	}
	if vm.config.InspectDatabase {
		if err := vm.inspectDatabases(); err != nil {
			return err
		}
	}

	g, err := parseGenesis(chainCtx, genesisBytes)
	if err != nil {
		return err
	}

	// vm.ChainConfig() should be available for wrapping VMs before vm.initializeChain()
	vm.chainConfig = g.Config
	vm.chainID = g.Config.ChainID

	vm.ethConfig = ethconfig.NewDefaultConfig()
	vm.ethConfig.Genesis = g
	vm.ethConfig.NetworkId = vm.chainID.Uint64()
	vm.genesisHash = vm.ethConfig.Genesis.ToBlock().Hash() // must create genesis hash before [vm.ReadLastAccepted]
	lastAcceptedHash, lastAcceptedHeight, err := vm.ReadLastAccepted()
	if err != nil {
		return err
	}
	log.Info("read last accepted",
		"hash", lastAcceptedHash,
		"height", lastAcceptedHeight,
	)

	// Set minimum price for mining and default gas price oracle value to the min
	// gas price to prevent so transactions and blocks all use the correct fees
	vm.ethConfig.RPCGasCap = vm.config.RPCGasCap
	vm.ethConfig.RPCEVMTimeout = vm.config.APIMaxDuration.Duration
	vm.ethConfig.RPCTxFeeCap = vm.config.RPCTxFeeCap
	vm.ethConfig.PriceOptionConfig.SlowFeePercentage = vm.config.PriceOptionSlowFeePercentage
	vm.ethConfig.PriceOptionConfig.FastFeePercentage = vm.config.PriceOptionFastFeePercentage
	vm.ethConfig.PriceOptionConfig.MaxTip = vm.config.PriceOptionMaxTip

	vm.ethConfig.TxPool.NoLocals = !vm.config.LocalTxsEnabled
	vm.ethConfig.TxPool.PriceLimit = vm.config.TxPoolPriceLimit
	vm.ethConfig.TxPool.PriceBump = vm.config.TxPoolPriceBump
	vm.ethConfig.TxPool.AccountSlots = vm.config.TxPoolAccountSlots
	vm.ethConfig.TxPool.GlobalSlots = vm.config.TxPoolGlobalSlots
	vm.ethConfig.TxPool.AccountQueue = vm.config.TxPoolAccountQueue
	vm.ethConfig.TxPool.GlobalQueue = vm.config.TxPoolGlobalQueue
	vm.ethConfig.TxPool.Lifetime = vm.config.TxPoolLifetime.Duration

	vm.ethConfig.AllowUnfinalizedQueries = vm.config.AllowUnfinalizedQueries
	vm.ethConfig.AllowUnprotectedTxs = vm.config.AllowUnprotectedTxs
	vm.ethConfig.AllowUnprotectedTxHashes = vm.config.AllowUnprotectedTxHashes
	vm.ethConfig.Preimages = vm.config.Preimages
	vm.ethConfig.Pruning = vm.config.Pruning
	vm.ethConfig.TrieCleanCache = vm.config.TrieCleanCache
	vm.ethConfig.TrieDirtyCache = vm.config.TrieDirtyCache
	vm.ethConfig.TrieDirtyCommitTarget = vm.config.TrieDirtyCommitTarget
	vm.ethConfig.TriePrefetcherParallelism = vm.config.TriePrefetcherParallelism
	vm.ethConfig.SnapshotCache = vm.config.SnapshotCache
	vm.ethConfig.AcceptorQueueLimit = vm.config.AcceptorQueueLimit
	vm.ethConfig.PopulateMissingTries = vm.config.PopulateMissingTries
	vm.ethConfig.PopulateMissingTriesParallelism = vm.config.PopulateMissingTriesParallelism
	vm.ethConfig.AllowMissingTries = vm.config.AllowMissingTries
	vm.ethConfig.SnapshotDelayInit = vm.stateSyncEnabled(lastAcceptedHeight)
	vm.ethConfig.SnapshotWait = vm.config.SnapshotWait
	vm.ethConfig.SnapshotVerify = vm.config.SnapshotVerify
	vm.ethConfig.HistoricalProofQueryWindow = vm.config.HistoricalProofQueryWindow
	vm.ethConfig.OfflinePruning = vm.config.OfflinePruning
	vm.ethConfig.OfflinePruningBloomFilterSize = vm.config.OfflinePruningBloomFilterSize
	vm.ethConfig.OfflinePruningDataDirectory = vm.config.OfflinePruningDataDirectory
	vm.ethConfig.CommitInterval = vm.config.CommitInterval
	vm.ethConfig.SkipUpgradeCheck = vm.config.SkipUpgradeCheck
	vm.ethConfig.AcceptedCacheSize = vm.config.AcceptedCacheSize
	vm.ethConfig.StateHistory = vm.config.StateHistory
	vm.ethConfig.TransactionHistory = vm.config.TransactionHistory
	vm.ethConfig.SkipTxIndexing = vm.config.SkipTxIndexing
<<<<<<< HEAD
	vm.ethConfig.Miner.Mev = vm.config.Mev
=======
	vm.ethConfig.StateScheme = vm.config.StateScheme

	if vm.ethConfig.StateScheme == customrawdb.FirewoodScheme {
		log.Warn("Firewood state scheme is enabled")
		log.Warn("This is untested in production, use at your own risk")
		// Firewood only supports pruning for now.
		if !vm.config.Pruning {
			return errors.New("Pruning must be enabled for Firewood")
		}
		// Firewood does not support iterators, so the snapshot cannot be constructed
		if vm.config.SnapshotCache > 0 {
			return errors.New("Snapshot cache must be disabled for Firewood")
		}
		if vm.config.OfflinePruning {
			return errors.New("Offline pruning is not supported for Firewood")
		}
		if vm.config.StateSyncEnabled == nil || *vm.config.StateSyncEnabled {
			return errors.New("State sync is not yet supported for Firewood")
		}
	}
	if vm.ethConfig.StateScheme == rawdb.PathScheme {
		log.Error("Path state scheme is not supported. Please use HashDB or Firewood state schemes instead")
		return errors.New("Path state scheme is not supported")
	}
>>>>>>> ce16f66e

	// Create directory for offline pruning
	if len(vm.ethConfig.OfflinePruningDataDirectory) != 0 {
		if err := os.MkdirAll(vm.ethConfig.OfflinePruningDataDirectory, perms.ReadWriteExecute); err != nil {
			log.Error("failed to create offline pruning data directory", "error", err)
			return err
		}
	}

	vm.chainConfig = g.Config

	vm.networkCodec = message.Codec
	vm.Network, err = network.NewNetwork(vm.ctx, appSender, vm.networkCodec, vm.config.MaxOutboundActiveRequests, vm.sdkMetrics)
	if err != nil {
		return fmt.Errorf("failed to create network: %w", err)
	}

	// Initialize warp backend
	offchainWarpMessages := make([][]byte, len(vm.config.WarpOffChainMessages))
	for i, hexMsg := range vm.config.WarpOffChainMessages {
		offchainWarpMessages[i] = []byte(hexMsg)
	}
	warpSignatureCache := lru.NewCache[ids.ID, []byte](warpSignatureCacheSize)
	meteredCache, err := metercacher.New("warp_signature_cache", vm.sdkMetrics, warpSignatureCache)
	if err != nil {
		return fmt.Errorf("failed to create warp signature cache: %w", err)
	}

	// clear warpdb on initialization if config enabled
	if vm.config.PruneWarpDB {
		if err := database.Clear(vm.warpDB, ethdb.IdealBatchSize); err != nil {
			return fmt.Errorf("failed to prune warpDB: %w", err)
		}
	}

	vm.warpBackend, err = warp.NewBackend(
		vm.ctx.NetworkID,
		vm.ctx.ChainID,
		vm.ctx.WarpSigner,
		vm,
		vm.warpDB,
		meteredCache,
		offchainWarpMessages,
	)
	if err != nil {
		return err
	}
	if err := vm.initializeChain(lastAcceptedHash); err != nil {
		return err
	}

	go vm.ctx.Log.RecoverAndPanic(vm.startContinuousProfiler)

	// Add p2p warp message warpHandler
	warpHandler := acp118.NewCachedHandler(meteredCache, vm.warpBackend, vm.ctx.WarpSigner)
	vm.Network.AddHandler(p2p.SignatureRequestHandlerID, warpHandler)

	vm.stateSyncDone = make(chan struct{})

	return vm.initializeStateSync(lastAcceptedHeight)
}

func parseGenesis(ctx *snow.Context, bytes []byte) (*core.Genesis, error) {
	g := new(core.Genesis)
	if err := json.Unmarshal(bytes, g); err != nil {
		return nil, fmt.Errorf("parsing genesis: %w", err)
	}

	// Populate the Avalanche config extras.
	configExtra := params.GetExtra(g.Config)
	configExtra.AvalancheContext = extras.AvalancheContext{
		SnowCtx: ctx,
	}
	configExtra.NetworkUpgrades = extras.GetNetworkUpgrades(ctx.NetworkUpgrades)

	// If Durango is scheduled, schedule the Warp Precompile at the same time.
	if configExtra.DurangoBlockTimestamp != nil {
		configExtra.PrecompileUpgrades = append(configExtra.PrecompileUpgrades, extras.PrecompileUpgrade{
			Config: warpcontract.NewDefaultConfig(configExtra.DurangoBlockTimestamp),
		})
	}
	if err := configExtra.Verify(); err != nil {
		return nil, fmt.Errorf("invalid chain config: %w", err)
	}

	// Align all the Ethereum upgrades to the Avalanche upgrades
	if err := params.SetEthUpgrades(g.Config); err != nil {
		return nil, fmt.Errorf("setting eth upgrades: %w", err)
	}
	return g, nil
}

func (vm *VM) initializeMetrics() error {
	metrics.Enabled = true
	vm.sdkMetrics = prometheus.NewRegistry()
	gatherer := avalanchegoprometheus.NewGatherer(metrics.DefaultRegistry)
	if err := vm.ctx.Metrics.Register(ethMetricsPrefix, gatherer); err != nil {
		return err
	}

	if vm.config.MetricsExpensiveEnabled && vm.config.StateScheme == customrawdb.FirewoodScheme {
		if err := ffi.StartMetrics(); err != nil {
			return fmt.Errorf("failed to start firewood metrics collection: %w", err)
		}
		if err := vm.ctx.Metrics.Register("firewood", ffi.Gatherer{}); err != nil {
			return fmt.Errorf("failed to register firewood metrics: %w", err)
		}
	}
	return vm.ctx.Metrics.Register(sdkMetricsPrefix, vm.sdkMetrics)
}

func (vm *VM) initializeChain(lastAcceptedHash common.Hash) error {
	nodecfg := &node.Config{
		CorethVersion:         Version,
		KeyStoreDir:           vm.config.KeystoreDirectory,
		ExternalSigner:        vm.config.KeystoreExternalSigner,
		InsecureUnlockAllowed: vm.config.KeystoreInsecureUnlockAllowed,
	}
	node, err := node.New(nodecfg)
	if err != nil {
		return err
	}

	// If the gas target is specified, calculate the desired target excess and
	// use it during block creation.
	var desiredTargetExcess *gas.Gas
	if vm.config.GasTarget != nil {
		desiredTargetExcess = new(gas.Gas)
		*desiredTargetExcess = acp176.DesiredTargetExcess(*vm.config.GasTarget)
	}

	vm.eth, err = eth.New(
		node,
		&vm.ethConfig,
		&EthPushGossiper{vm: vm},
		vm.chaindb,
		eth.Settings{MaxBlocksPerRequest: vm.config.MaxBlocksPerRequest},
		lastAcceptedHash,
		dummy.NewDummyEngine(
			vm.extensionConfig.ConsensusCallbacks,
			dummy.Mode{},
			vm.clock,
			desiredTargetExcess,
		),
		vm.clock,
	)
	if err != nil {
		return err
	}
	vm.eth.SetEtherbase(constants.BlackholeAddr)
	vm.txPool = vm.eth.TxPool()
	vm.blockChain = vm.eth.BlockChain()
	vm.miner = vm.eth.Miner()

	// Set the gas parameters for the tx pool to the minimum gas price for the
	// latest upgrade.
	vm.txPool.SetGasTip(big.NewInt(0))
	vm.txPool.SetMinFee(big.NewInt(acp176.MinGasPrice))

	vm.eth.Start()
	return vm.initChainState(vm.blockChain.LastAcceptedBlock())
}

// initializeStateSync initializes the vm for performing state sync and responding to peer requests.
// If state sync is disabled, this function will wipe any ongoing summary from
// disk to ensure that we do not continue syncing from an invalid snapshot.
func (vm *VM) initializeStateSync(lastAcceptedHeight uint64) error {
	// Create standalone EVM TrieDB (read only) for serving leafs requests.
	// We create a standalone TrieDB here, so that it has a standalone cache from the one
	// used by the node when processing blocks.
	// However, Firewood does not support multiple TrieDBs, so we use the same one.
	evmTrieDB := vm.eth.BlockChain().TrieDB()
	if vm.ethConfig.StateScheme != customrawdb.FirewoodScheme {
		evmTrieDB = triedb.NewDatabase(
			vm.chaindb,
			&triedb.Config{
				DBOverride: hashdb.Config{
					CleanCacheSize: vm.config.StateSyncServerTrieCache * units.MiB,
				}.BackendConstructor,
			},
		)
	}
	leafHandlers := make(LeafHandlers)
	leafMetricsNames := make(map[message.NodeType]string)
	// register default leaf request handler for state trie
	syncStats := handlerstats.GetOrRegisterHandlerStats(metrics.Enabled)
	stateLeafRequestConfig := &extension.LeafRequestConfig{
		LeafType:   message.StateTrieNode,
		MetricName: "sync_state_trie_leaves",
		Handler: handlers.NewLeafsRequestHandler(evmTrieDB,
			message.StateTrieKeyLength,
			vm.blockChain, vm.networkCodec,
			syncStats,
		),
	}
	leafHandlers[stateLeafRequestConfig.LeafType] = stateLeafRequestConfig.Handler
	leafMetricsNames[stateLeafRequestConfig.LeafType] = stateLeafRequestConfig.MetricName

	extraLeafConfig := vm.extensionConfig.ExtraSyncLeafHandlerConfig
	if extraLeafConfig != nil {
		leafHandlers[extraLeafConfig.LeafType] = extraLeafConfig.Handler
		leafMetricsNames[extraLeafConfig.LeafType] = extraLeafConfig.MetricName
	}

	networkHandler := newNetworkHandler(
		vm.blockChain,
		vm.chaindb,
		vm.warpBackend,
		vm.networkCodec,
		leafHandlers,
		syncStats,
	)
	vm.Network.SetRequestHandler(networkHandler)

	vm.Server = vmsync.NewServer(vm.blockChain, vm.extensionConfig.SyncSummaryProvider, vm.config.StateSyncCommitInterval)
	stateSyncEnabled := vm.stateSyncEnabled(lastAcceptedHeight)
	// parse nodeIDs from state sync IDs in vm config
	var stateSyncIDs []ids.NodeID
	if stateSyncEnabled && len(vm.config.StateSyncIDs) > 0 {
		nodeIDs := strings.Split(vm.config.StateSyncIDs, ",")
		stateSyncIDs = make([]ids.NodeID, len(nodeIDs))
		for i, nodeIDString := range nodeIDs {
			nodeID, err := ids.NodeIDFromString(nodeIDString)
			if err != nil {
				return fmt.Errorf("failed to parse %s as NodeID: %w", nodeIDString, err)
			}
			stateSyncIDs[i] = nodeID
		}
	}

	// Initialize the state sync client
	vm.Client = vmsync.NewClient(&vmsync.ClientConfig{
		StateSyncDone: vm.stateSyncDone,
		Chain:         vm.eth,
		State:         vm.State,
		Client: statesyncclient.NewClient(
			&statesyncclient.ClientConfig{
				NetworkClient:    vm.Network,
				Codec:            vm.networkCodec,
				Stats:            stats.NewClientSyncerStats(leafMetricsNames),
				StateSyncNodeIDs: stateSyncIDs,
				BlockParser:      vm,
			},
		),
		Enabled:            stateSyncEnabled,
		SkipResume:         vm.config.StateSyncSkipResume,
		MinBlocks:          vm.config.StateSyncMinBlocks,
		RequestSize:        vm.config.StateSyncRequestSize,
		LastAcceptedHeight: lastAcceptedHeight, // TODO clean up how this is passed around
		ChainDB:            vm.chaindb,
		VerDB:              vm.versiondb,
		MetadataDB:         vm.metadataDB,
		Acceptor:           vm,
		Parser:             vm.extensionConfig.SyncableParser,
		Extender:           vm.extensionConfig.SyncExtender,
	})

	// If StateSync is disabled, clear any ongoing summary so that we will not attempt to resume
	// sync using a snapshot that has been modified by the node running normal operations.
	if !stateSyncEnabled {
		return vm.Client.ClearOngoingSummary()
	}

	return nil
}

func (vm *VM) initChainState(lastAcceptedBlock *types.Block) error {
	block, err := wrapBlock(lastAcceptedBlock, vm)
	if err != nil {
		return fmt.Errorf("failed to create block wrapper for the last accepted block: %w", err)
	}

	config := &chain.Config{
		DecidedCacheSize:      decidedCacheSize,
		MissingCacheSize:      missingCacheSize,
		UnverifiedCacheSize:   unverifiedCacheSize,
		BytesToIDCacheSize:    bytesToIDCacheSize,
		GetBlock:              vm.getBlock,
		UnmarshalBlock:        vm.parseBlock,
		BuildBlock:            vm.buildBlock,
		BuildBlockWithContext: vm.buildBlockWithContext,
		LastAcceptedBlock:     block,
	}

	// Register chain state metrics
	chainStateRegisterer := prometheus.NewRegistry()
	state, err := chain.NewMeteredState(chainStateRegisterer, config)
	if err != nil {
		return fmt.Errorf("could not create metered state: %w", err)
	}
	vm.State = state

	if !metrics.Enabled {
		return nil
	}

	return vm.ctx.Metrics.Register(chainStateMetricsPrefix, chainStateRegisterer)
}

func (vm *VM) SetState(_ context.Context, state snow.State) error {
	switch state {
	case snow.StateSyncing:
		vm.bootstrapped.Set(false)
		return nil
	case snow.Bootstrapping:
		return vm.onBootstrapStarted()
	case snow.NormalOp:
		return vm.onNormalOperationsStarted()
	default:
		return snow.ErrUnknownState
	}
}

// onBootstrapStarted marks this VM as bootstrapping
func (vm *VM) onBootstrapStarted() error {
	vm.bootstrapped.Set(false)
	if err := vm.Client.Error(); err != nil {
		return err
	}
	// After starting bootstrapping, do not attempt to resume a previous state sync.
	if err := vm.Client.ClearOngoingSummary(); err != nil {
		return err
	}
	// Ensure snapshots are initialized before bootstrapping (i.e., if state sync is skipped).
	// Note calling this function has no effect if snapshots are already initialized.
	vm.blockChain.InitializeSnapshots()
	return nil
}

// onNormalOperationsStarted marks this VM as bootstrapped
func (vm *VM) onNormalOperationsStarted() error {
	if vm.bootstrapped.Get() {
		return nil
	}
	vm.bootstrapped.Set(true)
	// Initialize goroutines related to block building
	// once we enter normal operation as there is no need to handle mempool gossip before this point.
	return vm.initBlockBuilding()
}

// initBlockBuilding starts goroutines to manage block building
func (vm *VM) initBlockBuilding() error {
	ctx, cancel := context.WithCancel(context.TODO())
	vm.cancel = cancel

	ethTxGossipMarshaller := GossipEthTxMarshaller{}
	ethTxGossipClient := vm.Network.NewClient(p2p.TxGossipHandlerID, p2p.WithValidatorSampling(vm.P2PValidators()))
	ethTxGossipMetrics, err := avalanchegossip.NewMetrics(vm.sdkMetrics, ethTxGossipNamespace)
	if err != nil {
		return fmt.Errorf("failed to initialize eth tx gossip metrics: %w", err)
	}
	ethTxPool, err := NewGossipEthTxPool(vm.txPool, vm.sdkMetrics)
	if err != nil {
		return fmt.Errorf("failed to initialize gossip eth tx pool: %w", err)
	}
	vm.shutdownWg.Add(1)
	go func() {
		ethTxPool.Subscribe(ctx)
		vm.shutdownWg.Done()
	}()
	pushGossipParams := avalanchegossip.BranchingFactor{
		StakePercentage: vm.config.PushGossipPercentStake,
		Validators:      vm.config.PushGossipNumValidators,
		Peers:           vm.config.PushGossipNumPeers,
	}
	pushRegossipParams := avalanchegossip.BranchingFactor{
		Validators: vm.config.PushRegossipNumValidators,
		Peers:      vm.config.PushRegossipNumPeers,
	}

	ethTxPushGossiper, err := avalanchegossip.NewPushGossiper[*GossipEthTx](
		ethTxGossipMarshaller,
		ethTxPool,
		vm.P2PValidators(),
		ethTxGossipClient,
		ethTxGossipMetrics,
		pushGossipParams,
		pushRegossipParams,
		config.PushGossipDiscardedElements,
		config.TxGossipTargetMessageSize,
		vm.config.RegossipFrequency.Duration,
	)
	if err != nil {
		return fmt.Errorf("failed to initialize eth tx push gossiper: %w", err)
	}
	vm.ethTxPushGossiper.Set(ethTxPushGossiper)

	// NOTE: gossip network must be initialized first otherwise ETH tx gossip will not work.
	vm.builderLock.Lock()
	vm.builder = vm.NewBlockBuilder(vm.extensionConfig.ExtraMempool)
	vm.builder.awaitSubmittedTxs()
	vm.builderLock.Unlock()

	vm.ethTxGossipHandler = gossip.NewTxGossipHandler[*GossipEthTx](
		vm.ctx.Log,
		ethTxGossipMarshaller,
		ethTxPool,
		ethTxGossipMetrics,
		config.TxGossipTargetMessageSize,
		config.TxGossipThrottlingPeriod,
		config.TxGossipThrottlingLimit,
		vm.P2PValidators(),
	)

	if err := vm.Network.AddHandler(p2p.TxGossipHandlerID, vm.ethTxGossipHandler); err != nil {
		return fmt.Errorf("failed to add eth tx gossip handler: %w", err)
	}

	ethTxPullGossiper := avalanchegossip.NewPullGossiper[*GossipEthTx](
		vm.ctx.Log,
		ethTxGossipMarshaller,
		ethTxPool,
		ethTxGossipClient,
		ethTxGossipMetrics,
		config.TxGossipPollSize,
	)

	vm.ethTxPullGossiper = avalanchegossip.ValidatorGossiper{
		Gossiper:   ethTxPullGossiper,
		NodeID:     vm.ctx.NodeID,
		Validators: vm.P2PValidators(),
	}

	vm.shutdownWg.Add(1)
	go func() {
		avalanchegossip.Every(ctx, vm.ctx.Log, ethTxPushGossiper, vm.config.PushGossipFrequency.Duration)
		vm.shutdownWg.Done()
	}()
	vm.shutdownWg.Add(1)
	go func() {
		avalanchegossip.Every(ctx, vm.ctx.Log, vm.ethTxPullGossiper, vm.config.PullGossipFrequency.Duration)
		vm.shutdownWg.Done()
	}()

	vm.shutdownWg.Add(1)
	go func() {
		avalanchegossip.Every(ctx, vm.ctx.Log, ethTxPushGossiper, vm.config.PushGossipFrequency.Duration)
		vm.shutdownWg.Done()
	}()
	vm.shutdownWg.Add(1)
	go func() {
		avalanchegossip.Every(ctx, vm.ctx.Log, vm.ethTxPullGossiper, vm.config.PullGossipFrequency.Duration)
		vm.shutdownWg.Done()
	}()

	return nil
}

func (vm *VM) WaitForEvent(ctx context.Context) (commonEng.Message, error) {
	vm.builderLock.Lock()
	builder := vm.builder
	vm.builderLock.Unlock()

	// Block building is not initialized yet, so we haven't finished syncing or bootstrapping.
	if builder == nil {
		select {
		case <-ctx.Done():
			return 0, ctx.Err()
		case <-vm.stateSyncDone:
			return commonEng.StateSyncDone, nil
		case <-vm.shutdownChan:
			return commonEng.Message(0), errShuttingDownVM
		}
	}

	return builder.waitForEvent(ctx)
}

// Shutdown implements the snowman.ChainVM interface
func (vm *VM) Shutdown(context.Context) error {
	if vm.ctx == nil {
		return nil
	}
	if vm.cancel != nil {
		vm.cancel()
	}
	vm.Network.Shutdown()
	if err := vm.Client.Shutdown(); err != nil {
		log.Error("error stopping state syncer", "err", err)
	}
	close(vm.shutdownChan)
	// Stop RPC handlers before eth.Stop which will close the database
	for _, handler := range vm.rpcHandlers {
		handler.Stop()
	}
	vm.eth.Stop()
	vm.shutdownWg.Wait()
	return nil
}

// buildBlock builds a block to be wrapped by ChainState
func (vm *VM) buildBlock(ctx context.Context) (snowman.Block, error) {
	return vm.buildBlockWithContext(ctx, nil)
}

func (vm *VM) buildBlockWithContext(ctx context.Context, proposerVMBlockCtx *block.Context) (snowman.Block, error) {
	if proposerVMBlockCtx != nil {
		log.Debug("Building block with context", "pChainBlockHeight", proposerVMBlockCtx.PChainHeight)
	} else {
		log.Debug("Building block without context")
	}
	predicateCtx := &precompileconfig.PredicateContext{
		SnowCtx:            vm.ctx,
		ProposerVMBlockCtx: proposerVMBlockCtx,
	}

	block, err := vm.miner.GenerateBlock(predicateCtx)
	vm.builder.handleGenerateBlock()
	if err != nil {
		return nil, fmt.Errorf("%w: %w", vmerrors.ErrGenerateBlockFailed, err)
	}

	// Note: the status of block is set by ChainState
	blk, err := wrapBlock(block, vm)
	if err != nil {
		return nil, fmt.Errorf("%w: %w", vmerrors.ErrWrapBlockFailed, err)
	}
	// Verify is called on a non-wrapped block here, such that this
	// does not add [blk] to the processing blocks map in ChainState.
	//
	// TODO cache verification since Verify() will be called by the
	// consensus engine as well.
	//
	// Note: this is only called when building a new block, so caching
	// verification will only be a significant optimization for nodes
	// that produce a large number of blocks.
	// We call verify without writes here to avoid generating a reference
	// to the blk state root in the triedb when we are going to call verify
	// again from the consensus engine with writes enabled.
	if err := blk.verify(predicateCtx, false /*=writes*/); err != nil {
		return nil, fmt.Errorf("%w: %w", vmerrors.ErrBlockVerificationFailed, err)
	}

	log.Debug("built block",
		"id", blk.ID(),
	)
	return blk, nil
}

// parseBlock parses [b] into a block to be wrapped by ChainState.
func (vm *VM) parseBlock(_ context.Context, b []byte) (snowman.Block, error) {
	ethBlock := new(types.Block)
	if err := rlp.DecodeBytes(b, ethBlock); err != nil {
		return nil, err
	}

	// Note: the status of block is set by ChainState
	block, err := wrapBlock(ethBlock, vm)
	if err != nil {
		return nil, err
	}
	// Performing syntactic verification in ParseBlock allows for
	// short-circuiting bad blocks before they are processed by the VM.
	if err := block.syntacticVerify(); err != nil {
		return nil, fmt.Errorf("syntactic block verification failed: %w", err)
	}
	return block, nil
}

func (vm *VM) ParseEthBlock(b []byte) (*types.Block, error) {
	block, err := vm.parseBlock(context.TODO(), b)
	if err != nil {
		return nil, err
	}

	return block.(*wrappedBlock).ethBlock, nil
}

// getBlock attempts to retrieve block [id] from the VM to be wrapped
// by ChainState.
func (vm *VM) getBlock(_ context.Context, id ids.ID) (snowman.Block, error) {
	ethBlock := vm.blockChain.GetBlockByHash(common.Hash(id))
	// If [ethBlock] is nil, return [database.ErrNotFound] here
	// so that the miss is considered cacheable.
	if ethBlock == nil {
		return nil, database.ErrNotFound
	}
	// Note: the status of block is set by ChainState
	return wrapBlock(ethBlock, vm)
}

// GetAcceptedBlock attempts to retrieve block [blkID] from the VM. This method
// only returns accepted blocks.
func (vm *VM) GetAcceptedBlock(ctx context.Context, blkID ids.ID) (snowman.Block, error) {
	blk, err := vm.GetBlock(ctx, blkID)
	if err != nil {
		return nil, err
	}

	height := blk.Height()
	acceptedBlkID, err := vm.GetBlockIDAtHeight(ctx, height)
	if err != nil {
		return nil, err
	}

	if acceptedBlkID != blkID {
		// The provided block is not accepted.
		return nil, database.ErrNotFound
	}
	return blk, nil
}

// SetPreference sets what the current tail of the chain is
func (vm *VM) SetPreference(ctx context.Context, blkID ids.ID) error {
	// Since each internal handler used by [vm.State] always returns a block
	// with non-nil ethBlock value, GetExtendedBlock should never return a
	// (*Block) with a nil ethBlock value.
	block, err := vm.GetExtendedBlock(ctx, blkID)
	if err != nil {
		return fmt.Errorf("failed to set preference to %s: %w", blkID, err)
	}

	return vm.blockChain.SetPreference(block.GetEthBlock())
}

// GetBlockIDAtHeight returns the canonical block at [height].
// Note: the engine assumes that if a block is not found at [height], then
// [database.ErrNotFound] will be returned. This indicates that the VM has state
// synced and does not have all historical blocks available.
func (vm *VM) GetBlockIDAtHeight(_ context.Context, height uint64) (ids.ID, error) {
	lastAcceptedBlock := vm.LastAcceptedBlock()
	if lastAcceptedBlock.Height() < height {
		return ids.ID{}, database.ErrNotFound
	}

	hash := vm.blockChain.GetCanonicalHash(height)
	if hash == (common.Hash{}) {
		return ids.ID{}, database.ErrNotFound
	}
	return ids.ID(hash), nil
}

func (vm *VM) Version(context.Context) (string, error) {
	return Version, nil
}

// CreateHandlers makes new http handlers that can handle API calls
func (vm *VM) CreateHandlers(context.Context) (map[string]http.Handler, error) {
	handler := rpc.NewServer(vm.config.APIMaxDuration.Duration)
	if vm.config.HttpBodyLimit > 0 {
		handler.SetHTTPBodyLimit(int(vm.config.HttpBodyLimit))
	}

	enabledAPIs := vm.config.EthAPIs()
	if err := attachEthService(handler, vm.eth.APIs(), enabledAPIs); err != nil {
		return nil, err
	}

	apis := make(map[string]http.Handler)

	if vm.config.AdminAPIEnabled {
		adminAPI, err := utilsrpc.NewHandler("admin", NewAdminService(vm, os.ExpandEnv(fmt.Sprintf("%s_coreth_performance_%s", vm.config.AdminAPIDir, vm.chainAlias))))
		if err != nil {
			return nil, fmt.Errorf("failed to register service for admin API due to %w", err)
		}
		apis[adminEndpoint] = adminAPI
		enabledAPIs = append(enabledAPIs, "coreth-admin")
	}

	if vm.config.WarpAPIEnabled {
		warpSDKClient := vm.Network.NewClient(p2p.SignatureRequestHandlerID)
		signatureAggregator := acp118.NewSignatureAggregator(vm.ctx.Log, warpSDKClient)

		if err := handler.RegisterName("warp", warp.NewAPI(vm.ctx, vm.warpBackend, signatureAggregator, vm.requirePrimaryNetworkSigners)); err != nil {
			return nil, err
		}
		enabledAPIs = append(enabledAPIs, "warp")
	}

	log.Info("enabling apis",
		"apis", enabledAPIs,
	)
	apis[ethRPCEndpoint] = handler
	apis[ethWSEndpoint] = handler.WebsocketHandlerWithDuration(
		[]string{"*"},
		vm.config.APIMaxDuration.Duration,
		vm.config.WSCPURefillRate.Duration,
		vm.config.WSCPUMaxStored.Duration,
	)

	vm.rpcHandlers = append(vm.rpcHandlers, handler)
	return apis, nil
}

func (*VM) NewHTTPHandler(context.Context) (http.Handler, error) {
	return nil, nil
}

func (vm *VM) chainConfigExtra() *extras.ChainConfig {
	return params.GetExtra(vm.chainConfig)
}

func (vm *VM) rules(number *big.Int, time uint64) extras.Rules {
	ethrules := vm.chainConfig.Rules(number, params.IsMergeTODO, time)
	return *params.GetRulesExtra(ethrules)
}

// currentRules returns the chain rules for the current block.
func (vm *VM) currentRules() extras.Rules {
	header := vm.eth.APIBackend.CurrentHeader()
	return vm.rules(header.Number, header.Time)
}

// requirePrimaryNetworkSigners returns true if warp messages from the primary
// network must be signed by the primary network validators.
// This is necessary when the subnet is not validating the primary network.
func (vm *VM) requirePrimaryNetworkSigners() bool {
	switch c := vm.currentRules().Precompiles[warpcontract.ContractAddress].(type) {
	case *warpcontract.Config:
		return c.RequirePrimaryNetworkSigners
	default: // includes nil due to non-presence
		return false
	}
}

func (vm *VM) startContinuousProfiler() {
	// If the profiler directory is empty, return immediately
	// without creating or starting a continuous profiler.
	if vm.config.ContinuousProfilerDir == "" {
		return
	}
	vm.profiler = profiler.NewContinuous(
		filepath.Join(vm.config.ContinuousProfilerDir),
		vm.config.ContinuousProfilerFrequency.Duration,
		vm.config.ContinuousProfilerMaxFiles,
	)
	defer vm.profiler.Shutdown()

	vm.shutdownWg.Add(1)
	go func() {
		defer vm.shutdownWg.Done()
		log.Info("Dispatching continuous profiler", "dir", vm.config.ContinuousProfilerDir, "freq", vm.config.ContinuousProfilerFrequency, "maxFiles", vm.config.ContinuousProfilerMaxFiles)
		err := vm.profiler.Dispatch()
		if err != nil {
			log.Error("continuous profiler failed", "err", err)
		}
	}()
	// Wait for shutdownChan to be closed
	<-vm.shutdownChan
}

// readLastAccepted reads the last accepted hash from [acceptedBlockDB] and returns the
// last accepted block hash and height by reading directly from [vm.chaindb] instead of relying
// on [chain].
// Note: assumes [vm.chaindb] and [vm.genesisHash] have been initialized.
func (vm *VM) ReadLastAccepted() (common.Hash, uint64, error) {
	// Attempt to load last accepted block to determine if it is necessary to
	// initialize state with the genesis block.
	lastAcceptedBytes, lastAcceptedErr := vm.acceptedBlockDB.Get(lastAcceptedKey)
	switch {
	case lastAcceptedErr == database.ErrNotFound:
		// If there is nothing in the database, return the genesis block hash and height
		return vm.genesisHash, 0, nil
	case lastAcceptedErr != nil:
		return common.Hash{}, 0, fmt.Errorf("failed to get last accepted block ID due to: %w", lastAcceptedErr)
	case len(lastAcceptedBytes) != common.HashLength:
		return common.Hash{}, 0, fmt.Errorf("last accepted bytes should have been length %d, but found %d", common.HashLength, len(lastAcceptedBytes))
	default:
		lastAcceptedHash := common.BytesToHash(lastAcceptedBytes)
		height := rawdb.ReadHeaderNumber(vm.chaindb, lastAcceptedHash)
		if height == nil {
			return common.Hash{}, 0, fmt.Errorf("failed to retrieve header number of last accepted block: %s", lastAcceptedHash)
		}
		return lastAcceptedHash, *height, nil
	}
}

// attachEthService registers the backend RPC services provided by Ethereum
// to the provided handler under their assigned namespaces.
func attachEthService(handler *rpc.Server, apis []rpc.API, names []string) error {
	enabledServicesSet := make(map[string]struct{})
	for _, ns := range names {
		// handle pre geth v1.10.20 api names as aliases for their updated values
		// to allow configurations to be backwards compatible.
		if newName, isLegacy := legacyApiNames[ns]; isLegacy {
			log.Info("deprecated api name referenced in configuration.", "deprecated", ns, "new", newName)
			enabledServicesSet[newName] = struct{}{}
			continue
		}

		enabledServicesSet[ns] = struct{}{}
	}

	apiSet := make(map[string]rpc.API)
	for _, api := range apis {
		if existingAPI, exists := apiSet[api.Name]; exists {
			return fmt.Errorf("duplicated API name: %s, namespaces %s and %s", api.Name, api.Namespace, existingAPI.Namespace)
		}
		apiSet[api.Name] = api
	}

	for name := range enabledServicesSet {
		api, exists := apiSet[name]
		if !exists {
			return fmt.Errorf("API service %s not found", name)
		}
		if err := handler.RegisterName(api.Namespace, api.Service); err != nil {
			return err
		}
	}

	return nil
}

func (vm *VM) stateSyncEnabled(lastAcceptedHeight uint64) bool {
	if vm.config.StateSyncEnabled != nil {
		// if the config is set, use that
		return *vm.config.StateSyncEnabled
	}

	// enable state sync by default if the chain is empty.
	return lastAcceptedHeight == 0
}

func (vm *VM) PutLastAcceptedID(ID ids.ID) error {
	return vm.acceptedBlockDB.Put(lastAcceptedKey, ID[:])
}<|MERGE_RESOLUTION|>--- conflicted
+++ resolved
@@ -411,9 +411,7 @@
 	vm.ethConfig.StateHistory = vm.config.StateHistory
 	vm.ethConfig.TransactionHistory = vm.config.TransactionHistory
 	vm.ethConfig.SkipTxIndexing = vm.config.SkipTxIndexing
-<<<<<<< HEAD
 	vm.ethConfig.Miner.Mev = vm.config.Mev
-=======
 	vm.ethConfig.StateScheme = vm.config.StateScheme
 
 	if vm.ethConfig.StateScheme == customrawdb.FirewoodScheme {
@@ -438,7 +436,6 @@
 		log.Error("Path state scheme is not supported. Please use HashDB or Firewood state schemes instead")
 		return errors.New("Path state scheme is not supported")
 	}
->>>>>>> ce16f66e
 
 	// Create directory for offline pruning
 	if len(vm.ethConfig.OfflinePruningDataDirectory) != 0 {
