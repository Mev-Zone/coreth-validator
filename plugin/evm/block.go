// (c) 2019-2020, Ava Labs, Inc. All rights reserved.
// See the file LICENSE for licensing terms.

package evm

import (
	"fmt"

	"github.com/ava-labs/coreth/core/types"
	"github.com/ethereum/go-ethereum/common"
	"github.com/ethereum/go-ethereum/log"
	"github.com/ethereum/go-ethereum/rlp"

	"github.com/ava-labs/avalanchego/ids"
	"github.com/ava-labs/avalanchego/snow/choices"
	"github.com/ava-labs/avalanchego/snow/consensus/snowman"
	"github.com/ava-labs/avalanchego/vms/components/missing"
)

var (
	bonusBlocks = ids.Set{}
)

func init() {
	blockIDStrs := []string{
		"XMoEsew2DhSgQaydcJFJUQAQYP8BTNTYbEJZvtbrV2QsX7iE3",
		"2QiHZwLhQ3xLuyyfcdo5yCUfoSqWDvRZox5ECU19HiswfroCGp",
		"tLLijh7oKfvWT1yk9zRv4FQvuQ5DAiuvb5kHCNN9zh4mqkFMG",
		"2db2wMbVAoCc5EUJrsBYWvNZDekqyY8uNpaaVapdBAQZ5oRaou",
		"2rAsBj3emqQa13CV8r5fTtHogs4sXnjvbbXVzcKPi3WmzhpK9D",
		"amgH2C1s9H3Av7vSW4y7n7TXb9tKyKHENvrDXutgNN6nsejgc",
		"dWBsRYRwFrcyi3DPdLoHsL67QkZ5h86hwtVfP94ZBaY18EkmF",
		"PgaRk1UAoUvRybhnXsrLq5t6imWhEa6ksNjbN6hWgs4qPrSzm",
		"b7XfDDLgwB12DfL7UTWZoxwBpkLPL5mdHtXngD94Y2RoeWXSh",
		"2i2FP6nJyvhX9FR15qN2D9AVoK5XKgBD2i2AQ7FoSpfowxvQDX",
		"2J8z7HNv4nwh82wqRGyEHqQeuw4wJ6mCDCSvUgusBu35asnshK",
		"2cUPPHy1hspr2nAKpQrrAEisLKkaWSS9iF2wjNFyFRs8vnSkKK",
		"2gTygYckZgFZfN5QQWPaPBD3nabqjidV55mwy1x1Nd4JmJAwaM",
		"5MptSdP6dBMPSwk9GJjeVe39deZJTRh9i82cgNibjeDffrrTf",
		"2v3smb35s4GLACsK4Zkd2RcLBLdWA4huqrvq8Y3VP4CVe8kfTM",
		"7KCZKBpxovtX9opb7rMRie9WmW5YbZ8A4HwBBokJ9eSHpZPqx",
		"2oueNTj4dUE2FFtGyPpawnmCCsy6EUQeVHVLZy8NHeQmkAciP4",
		"Nzs93kFTvcXanFUp9Y8VQkKYnzmH8xykxVNFJTkdyAEeuxWbP",
		"2YHZ1KymFjiBhpXzgt6HXJhLSt5SV9UQ4tJuUNjfN1nQQdm5zz",
		"Qv5v5Ru8ArfnWKB1w6s4G5EYPh7TybHJtF6UsVwAkfvZFoqmj",
		"z3BgePPpCXq1mRBRvUi28rYYxnEtJizkUEHnDBrcZeVA7MFVk",
		"Ry2sfjFfGEnJxRkUGFSyZNn7GR3m4aKAf1scDW2uXSNQB568Y",
		"2YgxGHns7Z2hMMHJsPCgVXuJaL7x1b3gnHbmSCfCdyAcYGr6mx",
		"cwJusfmn98TW3DjAbfLRN9utYR24KAQ82qpAXmVSvjHyJZuM2",
		"2JbuExUGKW5mYz5KfXATwq1ibRDimgks9wEdYGNSC6Ttey1R4U",
		"21Jys8UNURmtckKSV89S2hntEWymJszrLQbdLaNcbXcxDAsQSa",
		"MjExz2z1qhwugc1tAyiGxRsCq4GvJwKfyyS29nr4tRVB8ooic",
		"9oZh4qyBCcVwSGyDoUzRAuausvPJN3xH6nopKS6bwYzMfLoQ2",
		"uK5Ff9iBfDtREpVv9NgCQ1STD1nzLJG3yrfibHG4mGvmybw6f",
		"22ck2Z7cC38hmBfX2v3jMWxun8eD8psNaicfYeokS67DxwmPTx",
		"2AfTQ2FXNj9bkSUQnud9pFXULx6EbF7cbbw6i3ayvc2QNhgxfF",
		"pTf7gfk1ksj7bqMrLyMCij8FBKth1uRqQrtfykMFeXhx5xnrL",
		"2AXxT3PSEnaYHNtBTnYrVTf24TtKDWjky9sqoFEhydrGXE9iKH",
		"PJTkRrHvKZ1m4AQdPND1MBpUXpCrGN4DDmXmJQAiUrsxPoLQX",
		"fV8k1U8oQDmfVwK66kAwN73aSsWiWhm8quNpVnKmSznBycV2W",
		"sg6wAwFBsPQiS5Yfyh41cVkCRQbrrXsxXmeNyQ1xkunf2sdyv",
		"soPweZ8DGaoUMjrnzjH3V2bypa7ZvvfqBan4UCsMUxMP759gw",
		"2dNkpQF4mooveyUDfBYQTBfsGDV4wkncQPpEw4kHKfSTSTo5x",
		"63YLdYXfXc5tY3mwWLaDsbXzQHYmwWVxMP7HKbRh4Du3C2iM1",
		"2tCe88ur6MLQcVgwE5XxoaHiTGtSrthwKN3SdbHE4kWiQ7MSTV",
		"2nG4exd9eUoAGzELfksmBR8XDCKhohY1uDKRFzEXJG4M8p3qA7",
		"2F5tSQbdTfhZxvkxZqdFp7KR3FrJPKEsDLQK7KtPhNXj1EZAh4",
		"21o2fVTnzzmtgXqkV1yuQeze7YEQhR5JB31jVVD9oVUnaaV8qm",
		"2pSjfo7rkFCfZ2CqAxqfw8vqM2CU2nVLHrFZe3rwxz43gkVuGo",
		"2QBNMMFJmhVHaGF45GAPszKyj1gK6ToBERRxYvXtM7yfrdUGPK",
		"2ez4CA7w4HHr8SSobHQUAwFgj2giRNjNFUZK9JvrZFa1AuRj6X",
		"2DpCuBaH94zKKFNY2XTs4GeJcwsEv6qT2DHc59S8tdg97GZpcJ",
		"i1HoerJ1axognkUKKL58FvF9aLrbZKtv7TdKLkT5kgzoeU1vB",
		"2SiSziHHqPjb1qkw7CdGYupokiYpd2b7mMqRiyszurctcA5AKr",
		"esx5J962LtYm2aSrskpLai5e4CMMsaS1dsu9iuLGJ3KWgSu2M",
		"2czmtnBS44VCWNRFUM89h4Fe9m3ZeZVYyh7Pe3FhNqjRNgPXhZ",
		"DK9NqAJGry1wAo767uuYc1dYXAjUhzwka6vi8d9tNheqzGUTd",
		"pE93VXY3N5QKfwsEFcM9i59UpPFgeZ8nxpJNaGaDQyDgsscNf",
		"AfWvJH3rB2fdHuPWQp6qYNCFVT29MooQPRigD88rKKwUDEDhq",
		"2KPW9G5tiNF14tZNfG4SqHuQrtUYVZyxuof37aZ7AnTKrQdsHn",
		"BYqLB6xpqy7HsAgP2XNfGE8Ubg1uEzse5mBPTSJH9z5s8pvMa",
		"Njm9TcLUXRojZk8YhEM6ksvfiPdC1TME4zJvGaDXgzMCyB6oB",
	}
	for _, blkIDStr := range blockIDStrs {
		blkID, err := ids.FromString(blkIDStr)
		if err != nil {
			panic(err)
		}
		bonusBlocks.Add(blkID)
	}
}

// Block implements the snowman.Block interface
type Block struct {
	id       ids.ID
	ethBlock *types.Block
	vm       *VM
	status   choices.Status
}

// ID implements the snowman.Block interface
func (b *Block) ID() ids.ID { return b.id }

// Accept implements the snowman.Block interface
func (b *Block) Accept() error {
	vm := b.vm

	b.status = choices.Accepted
	log.Trace(fmt.Sprintf("Accepting block %s (%s) at height %d", b.ID().Hex(), b.ID(), b.Height()))
	if err := vm.chain.Accept(b.ethBlock); err != nil {
		return fmt.Errorf("chain could not accept %s: %w", b.ID(), err)
	}
	if err := vm.acceptedBlockDB.Put(lastAcceptedKey, b.id[:]); err != nil {
		return fmt.Errorf("failed to put %s as the last accepted block: %w", b.ID(), err)
	}

	tx, err := vm.extractAtomicTx(b.ethBlock)
	if err != nil {
		return err
	}
	if tx == nil {
		return nil
	}

	// Remove the accepted transaction from the mempool
	vm.mempool.RemoveTx(tx.ID())

	// Save the accepted atomic transaction
	if err := vm.writeAtomicTx(b, tx); err != nil {
		return err
	}

	if bonusBlocks.Contains(b.id) {
		log.Info("skipping atomic tx acceptance on bonus block", "block", b.id)
		return nil
	}

	return tx.UnsignedAtomicTx.Accept(vm.ctx, nil)
}

// Reject implements the snowman.Block interface
// If [b] contains an atomic transaction, attempt to re-issue it
func (b *Block) Reject() error {
	b.status = choices.Rejected
	log.Trace(fmt.Sprintf("Rejecting block %s (%s) at height %d", b.ID().Hex(), b.ID(), b.Height()))
	tx, _ := b.vm.extractAtomicTx(b.ethBlock)
	if tx != nil {
		b.vm.mempool.RejectTx(tx.ID())
	}

	return nil
}

// SetStatus implements the InternalBlock interface allowing ChainState
// to set the status on an existing block
func (b *Block) SetStatus(status choices.Status) { b.status = status }

// Status implements the snowman.Block interface
func (b *Block) Status() choices.Status {
	return b.status
}

// Parent implements the snowman.Block interface
func (b *Block) Parent() snowman.Block {
	parentID := ids.ID(b.ethBlock.ParentHash())
	parentBlk, err := b.vm.GetBlockInternal(parentID)
	if err != nil {
		return &missing.Block{BlkID: parentID}
	}

	return parentBlk
}

// Height implements the snowman.Block interface
func (b *Block) Height() uint64 {
	return b.ethBlock.Number().Uint64()
}

// syntacticVerify verifies that a *Block is well-formed.
func (b *Block) syntacticVerify() error {
	if b == nil || b.ethBlock == nil {
		return errInvalidBlock
	}

<<<<<<< HEAD
	// Skip verification of the genesis block since it
	// should already be marked as accepted
	if b.ethBlock.Hash() == b.vm.genesisHash {
		return nil
	}

	// Perform block and header sanity checks
	ethHeader := b.ethBlock.Header()
	if ethHeader.Number == nil || !ethHeader.Number.IsUint64() {
		return errInvalidBlock
	}
	if ethHeader.Difficulty == nil || !ethHeader.Difficulty.IsUint64() ||
		ethHeader.Difficulty.Uint64() != 1 {
		return fmt.Errorf(
			"expected difficulty to be 1 but got %v: %w",
			ethHeader.Difficulty, errInvalidDifficulty,
		)
	}
	if ethHeader.Nonce.Uint64() != 0 {
		return fmt.Errorf(
			"expected nonce to be 0 but got %d: %w",
			ethHeader.Nonce.Uint64(), errInvalidNonce,
		)
	}
	if ethHeader.MixDigest != (common.Hash{}) {
		return fmt.Errorf(
			"expected MixDigest to be empty but got %x: %w",
			ethHeader.MixDigest, errInvalidMixDigest,
		)
	}
	if ethHeader.ExtDataHash != (common.Hash{}) {
		return fmt.Errorf(
			"expected ExtDataHash to be empty but got %x: %w",
			ethHeader.ExtDataHash, errInvalidExtDataHash,
		)
	}
	headerExtraDataSize := uint64(len(ethHeader.Extra))
	if headerExtraDataSize > params.MaximumExtraDataSize {
		return fmt.Errorf(
			"expected header ExtraData to be <= %d but got %d: %w",
			params.MaximumExtraDataSize, headerExtraDataSize, errHeaderExtraDataTooBig,
		)
	}
	if b.ethBlock.Version() != 0 {
		return fmt.Errorf(
			"expected block version to be 0 but got %d: %w",
			b.ethBlock.Version(), errInvalidBlockVersion,
		)
	}

	// Check that the tx hash in the header matches the body
	txsHash := types.DeriveSha(b.ethBlock.Transactions(), new(trie.Trie))
	if txsHash != ethHeader.TxHash {
		return errTxHashMismatch
	}
	// Check that the uncle hash in the header matches the body
	uncleHash := types.CalcUncleHash(b.ethBlock.Uncles())
	if uncleHash != ethHeader.UncleHash {
		return errUncleHashMismatch
	}
	// Coinbase must be zero on C-Chain
	if b.ethBlock.Coinbase() != coreth.BlackholeAddr {
		return errInvalidBlock
	}
	// Block must not have any uncles
	if len(b.ethBlock.Uncles()) > 0 {
		return errUnclesUnsupported
	}
	// Block must not be empty
	//
	// Note: extractAtomicTx also asserts a maximum size
	atomicTx, err := b.vm.extractAtomicTx(b.ethBlock)
	if err != nil {
		return err
	}
	if len(b.ethBlock.Transactions()) == 0 && atomicTx == nil {
		return errEmptyBlock
	}
	return nil
=======
	return b.vm.getBlockValidator(b.ethBlock.Header().Time).SyntacticVerify(b)
>>>>>>> 737bb28d
}

// Verify implements the snowman.Block interface
func (b *Block) Verify() error {
	if err := b.syntacticVerify(); err != nil {
		return fmt.Errorf("syntactic block verification failed: %w", err)
	}

	vm := b.vm

	ancestorIntf := b.Parent()
	// Ensure that the parent was verified and inserted correctly.
	ancestorID := ancestorIntf.ID()
	ancestorHash := common.Hash(ancestorID)
	if !vm.chain.BlockChain().HasBlock(ancestorHash, b.Height()-1) {
		return errRejectedParent
	}

	// If the tx is an atomic tx, ensure that it doesn't conflict with any of
	// its processing ancestry.
	atomicTx, err := vm.extractAtomicTx(b.ethBlock)
	if err != nil {
		return err
	}
	if atomicTx != nil {
		// If the ancestor is unknown, then the parent failed verification when
		// it was called.
		// If the ancestor is rejected, then this block shouldn't be inserted
		// into the canonical chain because the parent is will be missing.
		if blkStatus := ancestorIntf.Status(); blkStatus == choices.Unknown || blkStatus == choices.Rejected {
			return errRejectedParent
		}
		ancestor, ok := ancestorIntf.(*Block)
		if !ok {
			return fmt.Errorf("expected %s, parent of %s, to be *Block but is %T", ancestor.ID(), b.ID(), ancestorIntf)
		}

		parentState, err := vm.chain.BlockState(ancestor.ethBlock)
		if err != nil {
			return fmt.Errorf("failed to retrieve block state due to: %w", err)
		}

		if bonusBlocks.Contains(b.id) {
			log.Info("skipping atomic tx verification on bonus block", "block", b.id)
		} else {
			switch atx := atomicTx.UnsignedAtomicTx.(type) {
			case *UnsignedImportTx:
				// If an import tx is seen, we must ensure that none of the
				// processing ancestors consume the same UTXO.
				inputs := atx.InputUTXOs()
				for ancestor.Status() != choices.Accepted {
					atx, err := vm.extractAtomicTx(ancestor.ethBlock)
					if err != nil {
						return fmt.Errorf("block %s failed verification while parsing atomic tx from ancestor %s", b.ethBlock.Hash().Hex(), ancestor.ethBlock.Hash().Hex())
					}
					// If the ancestor isn't an atomic block, it can't conflict with
					// the import tx.
					if atx != nil {
						ancestorInputs := atx.UnsignedAtomicTx.InputUTXOs()
						if inputs.Overlaps(ancestorInputs) {
							return errConflictingAtomicInputs
						}
					}

					// Move up the chain.
					ancestorIntf := ancestor.Parent()
					// If the ancestor is unknown, then the parent failed
					// verification when it was called.
					// If the ancestor is rejected, then this block shouldn't be
					// inserted into the canonical chain because the parent is
					// will be missing.
					// If the ancestor is processing, then the block may have
					// been verified.
					if blkStatus := ancestorIntf.Status(); blkStatus == choices.Unknown || blkStatus == choices.Rejected {
						return errRejectedParent
					}
					ancestor, ok = ancestorIntf.(*Block)
					if !ok {
						return fmt.Errorf("expected %s, parent of %s, to be *Block but is %T", ancestor.ID(), b.ID(), ancestorIntf)
					}
				}
			case *UnsignedExportTx:
				// Export txs are validated by the processor's nonce management.
			default:
				return errUnknownAtomicTx
			}

			// We have verified that none of the processing ancestors conflict with
			// the atomic transaction, so now we must ensure that the transaction is
			// valid and doesn't have any accepted conflicts.
			utx := atomicTx.UnsignedAtomicTx
			if err := utx.SemanticVerify(vm, atomicTx, b.vm.IsApricotPhase1(b.ethBlock.Time())); err != nil {
				return fmt.Errorf("invalid block due to failed semanatic verify: %w at height %d", err, b.Height())
			}
		}

		// TODO: Because InsertChain calls Process, can't this invocation be removed?
		bc := vm.chain.BlockChain()
		_, _, _, err = bc.Processor().Process(b.ethBlock, parentState, *bc.GetVMConfig())
		if err != nil {
			return fmt.Errorf("invalid block due to failed processing: %w", err)
		}
	}

	_, err = vm.chain.InsertChain([]*types.Block{b.ethBlock})
	return err
}

// Bytes implements the snowman.Block interface
func (b *Block) Bytes() []byte {
	res, err := rlp.EncodeToBytes(b.ethBlock)
	if err != nil {
		panic(err)
	}
	return res
}

func (b *Block) String() string { return fmt.Sprintf("EVM block, ID = %s", b.ID()) }<|MERGE_RESOLUTION|>--- conflicted
+++ resolved
@@ -182,89 +182,7 @@
 		return errInvalidBlock
 	}
 
-<<<<<<< HEAD
-	// Skip verification of the genesis block since it
-	// should already be marked as accepted
-	if b.ethBlock.Hash() == b.vm.genesisHash {
-		return nil
-	}
-
-	// Perform block and header sanity checks
-	ethHeader := b.ethBlock.Header()
-	if ethHeader.Number == nil || !ethHeader.Number.IsUint64() {
-		return errInvalidBlock
-	}
-	if ethHeader.Difficulty == nil || !ethHeader.Difficulty.IsUint64() ||
-		ethHeader.Difficulty.Uint64() != 1 {
-		return fmt.Errorf(
-			"expected difficulty to be 1 but got %v: %w",
-			ethHeader.Difficulty, errInvalidDifficulty,
-		)
-	}
-	if ethHeader.Nonce.Uint64() != 0 {
-		return fmt.Errorf(
-			"expected nonce to be 0 but got %d: %w",
-			ethHeader.Nonce.Uint64(), errInvalidNonce,
-		)
-	}
-	if ethHeader.MixDigest != (common.Hash{}) {
-		return fmt.Errorf(
-			"expected MixDigest to be empty but got %x: %w",
-			ethHeader.MixDigest, errInvalidMixDigest,
-		)
-	}
-	if ethHeader.ExtDataHash != (common.Hash{}) {
-		return fmt.Errorf(
-			"expected ExtDataHash to be empty but got %x: %w",
-			ethHeader.ExtDataHash, errInvalidExtDataHash,
-		)
-	}
-	headerExtraDataSize := uint64(len(ethHeader.Extra))
-	if headerExtraDataSize > params.MaximumExtraDataSize {
-		return fmt.Errorf(
-			"expected header ExtraData to be <= %d but got %d: %w",
-			params.MaximumExtraDataSize, headerExtraDataSize, errHeaderExtraDataTooBig,
-		)
-	}
-	if b.ethBlock.Version() != 0 {
-		return fmt.Errorf(
-			"expected block version to be 0 but got %d: %w",
-			b.ethBlock.Version(), errInvalidBlockVersion,
-		)
-	}
-
-	// Check that the tx hash in the header matches the body
-	txsHash := types.DeriveSha(b.ethBlock.Transactions(), new(trie.Trie))
-	if txsHash != ethHeader.TxHash {
-		return errTxHashMismatch
-	}
-	// Check that the uncle hash in the header matches the body
-	uncleHash := types.CalcUncleHash(b.ethBlock.Uncles())
-	if uncleHash != ethHeader.UncleHash {
-		return errUncleHashMismatch
-	}
-	// Coinbase must be zero on C-Chain
-	if b.ethBlock.Coinbase() != coreth.BlackholeAddr {
-		return errInvalidBlock
-	}
-	// Block must not have any uncles
-	if len(b.ethBlock.Uncles()) > 0 {
-		return errUnclesUnsupported
-	}
-	// Block must not be empty
-	//
-	// Note: extractAtomicTx also asserts a maximum size
-	atomicTx, err := b.vm.extractAtomicTx(b.ethBlock)
-	if err != nil {
-		return err
-	}
-	if len(b.ethBlock.Transactions()) == 0 && atomicTx == nil {
-		return errEmptyBlock
-	}
-	return nil
-=======
 	return b.vm.getBlockValidator(b.ethBlock.Header().Time).SyntacticVerify(b)
->>>>>>> 737bb28d
 }
 
 // Verify implements the snowman.Block interface
