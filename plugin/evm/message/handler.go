// (c) 2019-2021, Ava Labs, Inc. All rights reserved.
// See the file LICENSE for licensing terms.

package message

import (
	"context"

<<<<<<< HEAD
	"github.com/ava-labs/libevm/log"

=======
>>>>>>> 14e9d303
	"github.com/ava-labs/avalanchego/ids"
)

var _ RequestHandler = NoopRequestHandler{}

// RequestHandler interface handles incoming requests from peers
// Must have methods in format of handleType(context.Context, ids.NodeID, uint32, request Type) error
// so that the Request object of relevant Type can invoke its respective handle method
// on this struct.
// Also see GossipHandler for implementation style.
type RequestHandler interface {
	HandleStateTrieLeafsRequest(ctx context.Context, nodeID ids.NodeID, requestID uint32, leafsRequest LeafsRequest) ([]byte, error)
	HandleAtomicTrieLeafsRequest(ctx context.Context, nodeID ids.NodeID, requestID uint32, leafsRequest LeafsRequest) ([]byte, error)
	HandleBlockRequest(ctx context.Context, nodeID ids.NodeID, requestID uint32, request BlockRequest) ([]byte, error)
	HandleCodeRequest(ctx context.Context, nodeID ids.NodeID, requestID uint32, codeRequest CodeRequest) ([]byte, error)
	HandleMessageSignatureRequest(ctx context.Context, nodeID ids.NodeID, requestID uint32, signatureRequest MessageSignatureRequest) ([]byte, error)
	HandleBlockSignatureRequest(ctx context.Context, nodeID ids.NodeID, requestID uint32, signatureRequest BlockSignatureRequest) ([]byte, error)
}

// ResponseHandler handles response for a sent request
// Only one of OnResponse or OnFailure is called for a given requestID, not both
type ResponseHandler interface {
	// OnResponse is invoked when the peer responded to a request
	OnResponse(response []byte) error
	// OnFailure is invoked when there was a failure in processing a request
	OnFailure() error
}

type NoopRequestHandler struct{}

func (NoopRequestHandler) HandleStateTrieLeafsRequest(ctx context.Context, nodeID ids.NodeID, requestID uint32, leafsRequest LeafsRequest) ([]byte, error) {
	return nil, nil
}

func (NoopRequestHandler) HandleAtomicTrieLeafsRequest(ctx context.Context, nodeID ids.NodeID, requestID uint32, leafsRequest LeafsRequest) ([]byte, error) {
	return nil, nil
}

func (NoopRequestHandler) HandleBlockRequest(ctx context.Context, nodeID ids.NodeID, requestID uint32, request BlockRequest) ([]byte, error) {
	return nil, nil
}

func (NoopRequestHandler) HandleCodeRequest(ctx context.Context, nodeID ids.NodeID, requestID uint32, codeRequest CodeRequest) ([]byte, error) {
	return nil, nil
}

func (NoopRequestHandler) HandleMessageSignatureRequest(ctx context.Context, nodeID ids.NodeID, requestID uint32, signatureRequest MessageSignatureRequest) ([]byte, error) {
	return nil, nil
}

func (NoopRequestHandler) HandleBlockSignatureRequest(ctx context.Context, nodeID ids.NodeID, requestID uint32, signatureRequest BlockSignatureRequest) ([]byte, error) {
	return nil, nil
}<|MERGE_RESOLUTION|>--- conflicted
+++ resolved
@@ -6,11 +6,6 @@
 import (
 	"context"
 
-<<<<<<< HEAD
-	"github.com/ava-labs/libevm/log"
-
-=======
->>>>>>> 14e9d303
 	"github.com/ava-labs/avalanchego/ids"
 )
 
