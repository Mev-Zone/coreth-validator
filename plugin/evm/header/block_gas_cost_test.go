--- conflicted
+++ resolved
@@ -19,7 +19,7 @@
 func TestBlockGasCost(t *testing.T) {
 	tests := []struct {
 		name       string
-		upgrades   params.NetworkUpgrades
+		upgrades   extras.NetworkUpgrades
 		parentTime uint64
 		parentCost *big.Int
 		timestamp  uint64
@@ -28,7 +28,7 @@
 		{
 			name:       "before_ap4",
 			parentTime: 10,
-			upgrades:   params.TestApricotPhase3Config.NetworkUpgrades,
+			upgrades:   extras.TestApricotPhase3Config.NetworkUpgrades,
 			parentCost: big.NewInt(ap4.MaxBlockGasCost),
 			timestamp:  10 + ap4.TargetBlockRate + 1,
 			expected:   nil,
@@ -36,14 +36,14 @@
 		{
 			name:       "normal_ap4",
 			parentTime: 10,
-			upgrades:   params.TestApricotPhase4Config.NetworkUpgrades,
+			upgrades:   extras.TestApricotPhase4Config.NetworkUpgrades,
 			parentCost: big.NewInt(ap4.MaxBlockGasCost),
 			timestamp:  10 + ap4.TargetBlockRate + 1,
 			expected:   big.NewInt(ap4.MaxBlockGasCost - ap4.BlockGasCostStep),
 		},
 		{
 			name:       "normal_ap5",
-			upgrades:   params.TestApricotPhase5Config.NetworkUpgrades,
+			upgrades:   extras.TestApricotPhase5Config.NetworkUpgrades,
 			parentTime: 10,
 			parentCost: big.NewInt(ap4.MaxBlockGasCost),
 			timestamp:  10 + ap4.TargetBlockRate + 1,
@@ -51,7 +51,7 @@
 		},
 		{
 			name:       "negative_time_elapsed",
-			upgrades:   params.TestApricotPhase4Config.NetworkUpgrades,
+			upgrades:   extras.TestApricotPhase4Config.NetworkUpgrades,
 			parentTime: 10,
 			parentCost: big.NewInt(ap4.MinBlockGasCost),
 			timestamp:  9,
@@ -61,15 +61,8 @@
 
 	for _, test := range tests {
 		t.Run(test.name, func(t *testing.T) {
-<<<<<<< HEAD
 			config := &extras.ChainConfig{
-				NetworkUpgrades: extras.NetworkUpgrades{
-					ApricotPhase5BlockTimestamp: test.ap5Timestamp,
-				},
-=======
-			config := &params.ChainConfig{
 				NetworkUpgrades: test.upgrades,
->>>>>>> cfb1d9b8
 			}
 			parent := &types.Header{
 				Time: test.parentTime,
@@ -230,9 +223,11 @@
 			name:         "no_gas_used",
 			ap4Timestamp: utils.NewUint64(0),
 			header: &types.Header{
-				GasUsed:        0,
+				GasUsed: 0,
+				BaseFee: big.NewInt(1),
+			},
+			headerExtra: &types.HeaderExtra{
 				ExtDataGasUsed: big.NewInt(0),
-				BaseFee:        big.NewInt(1),
 				BlockGasCost:   big.NewInt(1),
 			},
 			wantErr: errNoGasUsed,
@@ -257,9 +252,11 @@
 			name:         "success_rounds_up",
 			ap4Timestamp: utils.NewUint64(0),
 			header: &types.Header{
-				GasUsed:        124,
+				GasUsed: 124,
+				BaseFee: big.NewInt(456),
+			},
+			headerExtra: &types.HeaderExtra{
 				ExtDataGasUsed: big.NewInt(789),
-				BaseFee:        big.NewInt(456),
 				BlockGasCost:   big.NewInt(101112),
 			},
 			// totalGasUsed = GasUsed + ExtDataGasUsed
